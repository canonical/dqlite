#include "../lib/cluster.h"
#include "../lib/runner.h"

#include "../../src/format.h"
#include "../../src/leader.h"

TEST_MODULE(replication_v1);

/******************************************************************************
 *
 * Fixture
 *
 ******************************************************************************/

#define FIXTURE                           \
	FIXTURE_CLUSTER;                  \
	struct leader leaders[N_SERVERS]; \
	sqlite3_stmt *stmt;

#define SETUP                                               \
	unsigned i;                                         \
	pool_ut_fallback()->flags |= POOL_FOR_UT_NOT_ASYNC; \
	pool_ut_fallback()->flags |= POOL_FOR_UT;           \
	SETUP_CLUSTER(V2)                                   \
	for (i = 0; i < N_SERVERS; i++) {                   \
		SETUP_LEADER(i);                            \
	}

#define SETUP_LEADER(I)                                           \
	do {                                                      \
		struct leader *leader = &f->leaders[I];           \
		struct registry *registry = CLUSTER_REGISTRY(I);  \
		struct db *db;                                    \
		int rc2;                                          \
		rc2 = registry__db_get(registry, "test.db", &db); \
		munit_assert_int(rc2, ==, 0);                     \
		rc2 = leader__init(leader, db, CLUSTER_RAFT(I));  \
		munit_assert_int(rc2, ==, 0);                     \
	} while (0)

#define TEAR_DOWN                         \
	unsigned i;                       \
	for (i = 0; i < N_SERVERS; i++) { \
		TEAR_DOWN_LEADER(i);      \
	}                                 \
	TEAR_DOWN_CLUSTER

#define TEAR_DOWN_LEADER(I)                             \
	do {                                            \
		struct leader *leader = &f->leaders[I]; \
		leader__close(leader, fixture_leader_close_cb);                  \
	} while (0)

/******************************************************************************
 *
 * Helper macros.
 *
 ******************************************************************************/

/* Return the i'th leader object. */
#define LEADER(I) &f->leaders[I]

/* Return the SQLite connection of the i'th leader object */
#define CONN(I) (LEADER(I))->conn

/* Prepare the fixture's statement using the connection of the I'th leader */
#define PREPARE(I, SQL)                                                     \
	{                                                                   \
		int rc2;                                                    \
		rc2 = sqlite3_prepare_v2(CONN(I), SQL, -1, &f->stmt, NULL); \
		munit_assert_int(rc2, ==, 0);                               \
	}

/* Reset the fixture's statement, expecting the given return code. */
#define RESET(RC)                              \
	{                                      \
		int rc2;                       \
		rc2 = sqlite3_reset(f->stmt);  \
		munit_assert_int(rc2, ==, RC); \
	}

/* Finalize the fixture's statement */
#define FINALIZE                                 \
	{                                        \
		int rc2;                         \
		rc2 = sqlite3_finalize(f->stmt); \
		munit_assert_int(rc2, ==, 0);    \
	}

/* Submit an exec request using the I'th leader. */
#define EXEC(I)                                                        \
	{                                                                  \
		f->invoked = false;                                            \
		f->req.stmt = f->stmt;                                         \
		leader_exec(LEADER(I), &f->req,                          \
				    fixture_exec_work_cb, fixture_exec_done_cb);       \
		raft_fixture_step_until(&f->cluster, fixture_invoked, f, 100); \
		munit_assert_true(f->invoked);                                 \
	}

/* Convenience to prepare, execute and finalize a statement. */
#define EXEC_SQL(I, SQL)                        \
	PREPARE(I, SQL);                        \
	EXEC(I);                                \
	CLUSTER_APPLIED(CLUSTER_LAST_INDEX(I)); \
	FINALIZE

/******************************************************************************
 *
 * Helper macros.
 *
 ******************************************************************************/

/* Assert the number of pages in the WAL file on the I'th node. */
#define ASSERT_WAL_PAGES(I, N)                                           \
	{                                                                \
		struct leader *leader_ = &f->leaders[I];                 \
		sqlite3_file *file_;                                     \
		sqlite_int64 size_;                                      \
		int pages_;                                              \
		int rv_;                                                 \
		rv_ = sqlite3_file_control(leader_->conn, "main",        \
					   SQLITE_FCNTL_JOURNAL_POINTER, \
					   &file_);                      \
		munit_assert_int(rv_, ==, 0);                            \
		rv_ = file_->pMethods->xFileSize(file_, &size_);         \
		munit_assert_int(rv_, ==, 0);                            \
		pages_ = formatWalCalcFramesNumber(                      \
		    leader_->db->config->page_size, size_);              \
		munit_assert_int(pages_, ==, N);                         \
	}

/******************************************************************************
 *
 * leader__init
 *
 ******************************************************************************/

struct init_fixture {
	FIXTURE;
};

static void fixture_leader_close_cb(struct leader *leader) { (void)leader; }

TEST_SUITE(init);
TEST_SETUP(init)
{
	struct init_fixture *f = munit_malloc(sizeof *f);
	SETUP;
	return f;
}
TEST_TEAR_DOWN(init)
{
	struct init_fixture *f = data;
	TEAR_DOWN;
	free(f);
}

/* The connection is open and can be used. */
TEST_CASE(init, conn, NULL)
{
	struct init_fixture *f = data;
	sqlite3_stmt *stmt;
	int rc;
	(void)params;
	rc = sqlite3_prepare_v2(CONN(0), "SELECT 1", -1, &stmt, NULL);
	munit_assert_int(rc, ==, 0);
	sqlite3_finalize(stmt);
	return MUNIT_OK;
}

/******************************************************************************
 *
 * leader_exec
 *
 ******************************************************************************/

struct exec_fixture {
	FIXTURE;
	struct exec req;
	bool invoked;
	int status;
};


static void fixture_exec_work_cb(struct exec *req)
{
	int rv = sqlite3_step(req->stmt);
	sqlite3_reset(req->stmt);

	if (rv == SQLITE_DONE) {
		leader_exec_result(req, RAFT_OK);
	} else {
		leader_exec_result(req, RAFT_ERROR);
	}
	return leader_exec_resume(req);
}

static void fixture_exec_done_cb(struct exec *req)
{
	struct exec_fixture *f = req->data;
	f->invoked = true;
	f->status = req->status;
}

static bool fixture_invoked(struct raft_fixture *fixture, void *data)
{
	(void)fixture;
	struct exec_fixture *f = data;
	return f->invoked;
}

TEST_SUITE(exec);
TEST_SETUP(exec)
{
	struct exec_fixture *f = munit_malloc(sizeof *f);
	SETUP;
	f->req.data = f;
	f->req.timer.data = &f->req;
	return f;
}
TEST_TEAR_DOWN(exec)
{
	struct exec_fixture *f = data;
	TEAR_DOWN;
	free(f);
}

TEST_CASE(exec, success, NULL)
{
	struct exec_fixture *f = data;
	(void)params;
	CLUSTER_ELECT(0);
	PREPARE(0, "CREATE TABLE test (a  INT)");
	EXEC(0);
	CLUSTER_APPLIED(3);
	munit_assert_true(f->invoked);
	munit_assert_int(f->status, ==, 0);
	FINALIZE;
	return MUNIT_OK;
}

TEST_CASE(exec, barrier_fails, NULL)
{
	struct exec_fixture *f = data;
	(void)params;
	CLUSTER_ELECT(0);
	PREPARE(0, "CREATE TABLE test (a  INT)");
	raft_fixture_append_fault(&f->cluster, 0, 0);
	EXEC(0);
	munit_assert_true(f->invoked);
	munit_assert_int(f->status, ==, RAFT_IOERR);
	FINALIZE;
	return MUNIT_OK;
}

TEST_CASE(exec, append_fails, NULL)
{
	struct exec_fixture *f = data;
	(void)params;
	CLUSTER_ELECT(0);
	PREPARE(0, "CREATE TABLE test (a  INT)");
	raft_fixture_append_fault(&f->cluster, 0, 1);
	EXEC(0);
	munit_assert_true(f->invoked);
	munit_assert_int(f->status, ==, RAFT_IOERR);
	FINALIZE;
	return MUNIT_OK;
}

/* A snapshot is taken after applying an entry. */
TEST_CASE(exec, snapshot, NULL)
{
	struct exec_fixture *f = data;
	(void)params;
	CLUSTER_SNAPSHOT_THRESHOLD(0, 4);
	CLUSTER_ELECT(0);
	PREPARE(0, "CREATE TABLE test (n  INT)");
	EXEC(0);
	CLUSTER_APPLIED(3);
	FINALIZE;
	PREPARE(0, "INSERT INTO test(n) VALUES(1)");
	EXEC(0);
	CLUSTER_APPLIED(4);
	munit_assert_true(f->invoked);
	munit_assert_int(f->status, ==, 0);
	FINALIZE;
	return MUNIT_OK;
}

/* If a transaction is in progress, no snapshot is taken. */
TEST_CASE(exec, snapshot_busy, NULL)
{
	struct exec_fixture *f = data;
	(void)params;
	unsigned i;
	CLUSTER_SNAPSHOT_THRESHOLD(0, 4);
	CLUSTER_ELECT(0);
	EXEC_SQL(0, "PRAGMA cache_size = 1");
	EXEC_SQL(0, "CREATE TABLE test (n  INT)");
	EXEC_SQL(0, "BEGIN");
	/* Accumulate enough dirty data to fill the page cache */
	for (i = 0; i < 163; i++) {
		EXEC_SQL(0, "INSERT INTO test(n) VALUES(1)");
	}
	return MUNIT_OK;
}

/* If the WAL size grows beyond the configured threshold, checkpoint it. */
TEST_CASE(exec, checkpoint, NULL)
{
	struct exec_fixture *f = data;
	struct config *config = CLUSTER_CONFIG(0);
	(void)params;
	config->checkpoint_threshold = 3;
	CLUSTER_ELECT(0);
	EXEC_SQL(0, "CREATE TABLE test (n  INT)");
	EXEC_SQL(0, "INSERT INTO test(n) VALUES(1)");
	/* The WAL was truncated. */
	ASSERT_WAL_PAGES(0, 0);
	return MUNIT_OK;
}

/* If a read transaction is in progress, no checkpoint is taken. */
TEST_CASE(exec, checkpoint_read_lock, NULL)
{
	struct exec_fixture *f = data;
	struct config *config = CLUSTER_CONFIG(0);
	struct registry *registry = CLUSTER_REGISTRY(0);
	struct db *db;
	struct leader leader2;
	char *errmsg;
	int rv;
	(void)params;
	config->checkpoint_threshold = 3;

	CLUSTER_ELECT(0);
	EXEC_SQL(0, "CREATE TABLE test (n  INT)");

	/* Initialize another leader. */
	rv = registry__db_get(registry, "test.db", &db);
	munit_assert_int(rv, ==, 0);
	leader__init(&leader2, db, CLUSTER_RAFT(0));

	/* Start a read transaction in the other leader. */
	rv = sqlite3_exec(leader2.conn, "BEGIN", NULL, NULL, &errmsg);
	munit_assert_int(rv, ==, 0);

	rv = sqlite3_exec(leader2.conn, "SELECT * FROM test", NULL, NULL,
			  &errmsg);
	munit_assert_int(rv, ==, 0);

	EXEC_SQL(0, "INSERT INTO test(n) VALUES(1)");

	/* The WAL was not truncated. */
	ASSERT_WAL_PAGES(0, 3);

	leader__close(&leader2, fixture_leader_close_cb);

	return MUNIT_OK;
}

/******************************************************************************
 *
 * Fixture
 *
 ******************************************************************************/

struct fixture {
	FIXTURE_CLUSTER;
	struct leader leaders[N_SERVERS];
	sqlite3_stmt *stmt;
	struct exec req;
	bool invoked;
	int status;
};

static void *setUp(const MunitParameter params[], void *user_data)
{
	struct fixture *f = munit_malloc(sizeof *f);
	pool_ut_fallback()->flags |= POOL_FOR_UT_NOT_ASYNC;
	pool_ut_fallback()->flags |= POOL_FOR_UT;
	SETUP_CLUSTER(V2);
	SETUP_LEADER(0);
	f->req.data = f;
	f->req.timer.data = &f->req;
	return f;
}

static void tearDown(void *data)
{
	struct fixture *f = data;
	TEAR_DOWN_LEADER(0);
	TEAR_DOWN_CLUSTER;
	free(f);
}

SUITE(replication)

static void execCb(struct exec *req)
{
	struct fixture *f = req->data;
	f->invoked = true;
	f->status = req->status;
}

static void fixture_exec(struct fixture *f, unsigned i)
{
	f->req.stmt = f->stmt;
	leader_exec(LEADER(i), &f->req, fixture_exec_work_cb, execCb);
}

TEST(replication, exec, setUp, tearDown, 0, NULL)
{
	struct fixture *f = data;

	CLUSTER_ELECT(0);

	PREPARE(0, "BEGIN");
	fixture_exec(f, 0);
	CLUSTER_APPLIED(2);
	munit_assert_true(f->invoked);
	munit_assert_int(f->status, ==, RAFT_OK);
	f->invoked = false;
	f->status = -1;
	FINALIZE;

	PREPARE(0, "CREATE TABLE test (a  INT)");
	fixture_exec(f, 0);
	CLUSTER_STEP;
	munit_assert_true(f->invoked);
	munit_assert_int(f->status, ==, RAFT_OK);
	f->invoked = false;
	FINALIZE;

	PREPARE(0, "COMMIT");
	fixture_exec(f, 0);
	munit_assert_false(f->invoked);

<<<<<<< HEAD
	CLUSTER_APPLIED(3);
=======
	CLUSTER_APPLIED(4);
	FINALIZE;
>>>>>>> 7500962a

	munit_assert_true(f->invoked);
	munit_assert_int(f->status, ==, RAFT_OK);

	PREPARE(0, "SELECT * FROM test");
	FINALIZE;

	SETUP_LEADER(1);
	PREPARE(1, "SELECT * FROM test");
	FINALIZE;
	TEAR_DOWN_LEADER(1);

	return MUNIT_OK;
}

/* If the WAL size grows beyond the configured threshold, checkpoint it. */
TEST(replication, checkpoint, setUp, tearDown, 0, NULL)
{
	struct fixture *f = data;
	struct config *config = CLUSTER_CONFIG(0);

	config->checkpoint_threshold = 3;

	CLUSTER_ELECT(0);

	PREPARE(0, "CREATE TABLE test (n  INT)");
	fixture_exec(f, 0);
	CLUSTER_APPLIED(3);
	FINALIZE;

	PREPARE(0, "INSERT INTO test(n) VALUES(1)");
	fixture_exec(f, 0);
	CLUSTER_APPLIED(5);
	FINALIZE;

	/* The WAL was truncated. */
	ASSERT_WAL_PAGES(0, 0);

	return MUNIT_OK;
}<|MERGE_RESOLUTION|>--- conflicted
+++ resolved
@@ -260,7 +260,7 @@
 	(void)params;
 	CLUSTER_ELECT(0);
 	PREPARE(0, "CREATE TABLE test (a  INT)");
-	raft_fixture_append_fault(&f->cluster, 0, 1);
+	raft_fixture_append_fault(&f->cluster, 0, 0);
 	EXEC(0);
 	munit_assert_true(f->invoked);
 	munit_assert_int(f->status, ==, RAFT_IOERR);
@@ -437,12 +437,8 @@
 	fixture_exec(f, 0);
 	munit_assert_false(f->invoked);
 
-<<<<<<< HEAD
 	CLUSTER_APPLIED(3);
-=======
-	CLUSTER_APPLIED(4);
-	FINALIZE;
->>>>>>> 7500962a
+	FINALIZE;
 
 	munit_assert_true(f->invoked);
 	munit_assert_int(f->status, ==, RAFT_OK);
