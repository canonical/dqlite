--- conflicted
+++ resolved
@@ -43,12 +43,7 @@
 	FIXTURE_REGISTRY; \
 	FIXTURE_RAFT;     \
 	FIXTURE_CLIENT;   \
-<<<<<<< HEAD
-	struct conn conn; \
-	bool closed;
-=======
 	struct conn_test conn_test;
->>>>>>> 2eadfe4d
 
 #define SETUP                                                                \
 	struct uv_stream_s *stream;                                          \
@@ -61,31 +56,14 @@
 	SETUP_CONFIG;                                                        \
 	SETUP_REGISTRY;                                                      \
 	SETUP_RAFT;                                                          \
-<<<<<<< HEAD
 	rv = pool_init(pool_ut_fallback(), &f->loop, 4, POOL_QOS_PRIO_FAIR); \
 	pool_ut_fallback()->flags |= POOL_FOR_UT;                            \
 	munit_assert_int(rv, ==, 0);                                         \
-=======
->>>>>>> 2eadfe4d
 	SETUP_CLIENT;                                                        \
 	RAFT_BOOTSTRAP;                                                      \
 	RAFT_START;                                                          \
 	rv = transport__stream(&f->loop, f->server, &stream);                \
 	munit_assert_int(rv, ==, 0);                                         \
-<<<<<<< HEAD
-	f->closed = false;                                                   \
-	f->conn.queue[0] = &f->closed;                                       \
-	rv = conn__start(&f->conn, &f->config, &f->loop, &f->registry,       \
-			 &f->raft, stream, &f->raft_transport, seed,         \
-			 connCloseCb);                                       \
-	munit_assert_int(rv, ==, 0)
-
-#define TEAR_DOWN                         \
-	pool_close(pool_ut_fallback());   \
-	pool_fini(pool_ut_fallback());    \
-	conn__stop(&f->conn);             \
-	while (!f->closed) {              \
-=======
 	f->conn_test.closed = false;                                         \
 	rv = conn__start(&f->conn_test.conn, &f->config, &f->loop,           \
 			 &f->registry, &f->raft, stream, &f->raft_transport, \
@@ -93,9 +71,10 @@
 	munit_assert_int(rv, ==, 0)
 
 #define TEAR_DOWN                         \
+	pool_close(pool_ut_fallback());   \
+	pool_fini(pool_ut_fallback());    \
 	conn__stop(&f->conn_test.conn);   \
 	while (!f->conn_test.closed) {    \
->>>>>>> 2eadfe4d
 		test_uv_run(&f->loop, 1); \
 	};                                \
 	TEAR_DOWN_RAFT;                   \
