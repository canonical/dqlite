--- conflicted
+++ resolved
@@ -146,15 +146,6 @@
 	      bool is_local,
 	      void *batch);
 
-<<<<<<< HEAD
-=======
-/* Convenience to append a series of #RAFT_COMMAND entries. */
-int logAppendCommands(struct raft_log *l,
-		      const raft_term term,
-		      const struct raft_buffer bufs[],
-		      const unsigned n);
-
->>>>>>> 45a07407
 /* Convenience to encode and append a single #RAFT_CHANGE entry. */
 int logAppendConfiguration(struct raft_log *l,
 			   const raft_term term,
