#include <stdint.h>
#include <string.h>

#include "../include/dqlite.h"

#include "./lib/assert.h"

#include "db.h"
#include "tracing.h"

/* Limit taken from sqlite unix vfs. */
#define MAX_PATHNAME 512

static uint32_t str_hash(const char* name)
{
	const unsigned char *p;
	uint32_t h = 5381U;

	for (p = (const unsigned char *) name; *p != '\0'; p++) {
		h = (h << 5) + h + *p;
	}

	return h;
}

int db__init(struct db *db, struct config *config, const char *filename)
{
	tracef("db init filename=`%s'", filename);
	int rv;

	db->config = config;
	db->vfs = sqlite3_vfs_find(config->name);
	if (db->vfs == NULL) {
		return DQLITE_MISUSE;
	}
	db->cookie = str_hash(filename);
	db->filename = sqlite3_malloc((int)(strlen(filename) + 1));
	if (db->filename == NULL) {
		return DQLITE_NOMEM;
	}
	strcpy(db->filename, filename);
	db->path = sqlite3_malloc(MAX_PATHNAME + 1);
	if (db->path == NULL) {
		rv = DQLITE_NOMEM;
		goto err_after_filename_alloc;
	}
	if (db->config->disk) {
		rv = snprintf(db->path, MAX_PATHNAME + 1, "%s/%s",
			      db->config->database_dir, db->filename);
	} else {
		rv = snprintf(db->path, MAX_PATHNAME + 1, "%s", db->filename);
	}
	if (rv < 0 || rv >= MAX_PATHNAME + 1) {
		goto err_after_path_alloc;
	}

	db->active_leader = NULL;
	queue_init(&db->pending_queue);
	db->read_lock = 0;
	db->leaders = 0;
	return 0;

err_after_path_alloc:
	sqlite3_free(db->path);
err_after_filename_alloc:
	sqlite3_free(db->filename);
	return rv;
}

void db__close(struct db *db)
{
	assert(db->leaders == 0);
	sqlite3_free(db->path);
	sqlite3_free(db->filename);
}


<<<<<<< HEAD
static int dqlite_follower_authorizer(void *pUserData, int action, const char *third, const char *fourth, const char *fifth, const char *sixth) {
	(void)pUserData;
	(void)fourth;
	(void)fifth;
	(void)sixth;

	if (action == SQLITE_ATTACH) {
		// Only allow attaching temporary files
		if (third != NULL && third[0] != '\0') {
			return SQLITE_DENY;
		}
	}
	return SQLITE_OK;
}

static int open_follower_conn(const char *filename,
			      const char *vfs,
			      unsigned page_size,
			      sqlite3 **conn)
=======
int db__open(struct db *db, sqlite3 **conn)
>>>>>>> 7500962a
{
	tracef("open conn: %s page_size:%u", db->path, db->config->page_size);
	char pragma[255];
	int flags = SQLITE_OPEN_READWRITE | SQLITE_OPEN_CREATE;
	char *msg = NULL;
	int rc;

	rc = sqlite3_open_v2(db->path, conn, flags, db->config->name);
	if (rc != SQLITE_OK) {
		tracef("open_v2 failed %d", rc);
		goto err;
	}

	/* Enable extended result codes */
	rc = sqlite3_extended_result_codes(*conn, 1);
	if (rc != SQLITE_OK) {
		tracef("extended codes failed %d", rc);
		goto err;
	}

	/* The vfs, db, gateway, and leader code currently assumes that
	 * each connection will operate on only one DB file/WAL file
	 * pair. Make sure that the client can't use ATTACH DATABASE to
	 * break this assumption. We apply the same limit in openConnection
	 * in leader.c.*/
	sqlite3_set_authorizer(*conn, dqlite_follower_authorizer, NULL);

	/* Set the page size. */
	sprintf(pragma, "PRAGMA page_size=%d", db->config->page_size);
	rc = sqlite3_exec(*conn, pragma, NULL, NULL, &msg);
	if (rc != SQLITE_OK) {
		tracef("page_size=%d failed", db->config->page_size);
		goto err;
	}

	/* Disable syncs. */
	rc = sqlite3_exec(*conn, "PRAGMA synchronous=OFF", NULL, NULL, &msg);
	if (rc != SQLITE_OK) {
		tracef("synchronous=OFF failed");
		goto err;
	}

	/* Set WAL journaling. */
	rc = sqlite3_exec(*conn, "PRAGMA journal_mode=WAL", NULL, NULL, &msg);
	if (rc != SQLITE_OK) {
		tracef("journal_mode=WAL failed");
		goto err;
	}

	rc = sqlite3_wal_autocheckpoint(*conn, 0);
	if (rc != SQLITE_OK) {
		tracef("sqlite3_wal_autocheckpoint off failed %d", rc);
		goto err;
	}

	rc =
	    sqlite3_db_config(*conn, SQLITE_DBCONFIG_NO_CKPT_ON_CLOSE, 1, NULL);
	if (rc != SQLITE_OK) {
		goto err;
	}

	rc = sqlite3_exec(*conn, "PRAGMA foreign_keys=1", NULL, NULL, &msg);
	if (rc != SQLITE_OK) {
		tracef("foreign_keys=1 failed");
		goto err;
	}

	return 0;

err:
	if (*conn != NULL) {
		sqlite3_close(*conn);
		*conn = NULL;
	}
	if (msg != NULL) {
		sqlite3_free(msg);
	}
	return rc;
}<|MERGE_RESOLUTION|>--- conflicted
+++ resolved
@@ -74,8 +74,6 @@
 	sqlite3_free(db->filename);
 }
 
-
-<<<<<<< HEAD
 static int dqlite_follower_authorizer(void *pUserData, int action, const char *third, const char *fourth, const char *fifth, const char *sixth) {
 	(void)pUserData;
 	(void)fourth;
@@ -91,13 +89,7 @@
 	return SQLITE_OK;
 }
 
-static int open_follower_conn(const char *filename,
-			      const char *vfs,
-			      unsigned page_size,
-			      sqlite3 **conn)
-=======
 int db__open(struct db *db, sqlite3 **conn)
->>>>>>> 7500962a
 {
 	tracef("open conn: %s page_size:%u", db->path, db->config->page_size);
 	char pragma[255];
@@ -121,8 +113,7 @@
 	/* The vfs, db, gateway, and leader code currently assumes that
 	 * each connection will operate on only one DB file/WAL file
 	 * pair. Make sure that the client can't use ATTACH DATABASE to
-	 * break this assumption. We apply the same limit in openConnection
-	 * in leader.c.*/
+	 * break this assumption.*/
 	sqlite3_set_authorizer(*conn, dqlite_follower_authorizer, NULL);
 
 	/* Set the page size. */
