--- conflicted
+++ resolved
@@ -37,16 +37,12 @@
 #define IN(E, ...) \
   (GET_IN_MACRO(__VA_ARGS__,IN_9,IN_8,IN_7,IN_6,IN_5,IN_4,IN_3,IN_2,IN_1)(E,__VA_ARGS__))
 
-<<<<<<< HEAD
-
 #if defined(__has_attribute) && __has_attribute (musttail)
 # define TAIL __attribute__ ((musttail))
 #else
 # define TAIL
 #endif
 
-=======
->>>>>>> 9bfb8e56
 #if defined(__has_attribute) && __has_attribute (noinline)
 # define NOINLINE __attribute__ ((noinline))
 #else
