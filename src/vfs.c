#include <errno.h>
#include <fcntl.h>
#include <limits.h>
#include <pthread.h>
#include <stdint.h>
#include <stdio.h>
#include <stdlib.h>
#include <string.h>
#include <sys/mman.h>
#include <sys/stat.h>
#include <sys/time.h>
#include <unistd.h>

#include <sqlite3.h>

#include "../include/dqlite.h"

#include "lib/byte.h"

#include "format.h"
#include "raft.h"
#include "tracing.h"
#include "vfs.h"

/* tinycc doesn't have this builtin, nor the warning that it's meant to silence.
 */
#ifdef __TINYC__
#define __builtin_assume_aligned(x, y) x
#endif

/* Byte order */
#if defined(DQLITE_LITTLE_ENDIAN)
#define VFS__BIGENDIAN 0
#elif defined(DQLITE_BIG_ENDIAN)
#define VFS__BIGENDIAN 1
#else
const int vfsOne = 1;
#define VFS__BIGENDIAN (*(char *)(&vfsOne) == 0)
#endif

/* Maximum pathname length supported by this VFS. */
#define VFS__MAX_PATHNAME 512

/* WAL magic value. Either this value, or the same value with the least
 * significant bit also set (FORMAT__WAL_MAGIC | 0x00000001) is stored in 32-bit
 * big-endian format in the first 4 bytes of a WAL file.
 *
 * If the LSB is set, then the checksums for each frame within the WAL file are
 * calculated by treating all data as an array of 32-bit big-endian
 * words. Otherwise, they are calculated by interpreting all data as 32-bit
 * little-endian words. */
#define VFS__WAL_MAGIC 0x377f0682

/* WAL format version (same for WAL index). */
#define VFS__WAL_VERSION 3007000

/* Index of the write lock in the WAL-index header locks area. */
#define VFS__WAL_WRITE_LOCK 0
#define VFS__WAL_CKPT_LOCK  1
#define VFS__WAL_RECOVER_LOCK  2

/* Write ahead log header size. */
#define VFS__WAL_HEADER_SIZE 32

/* Write ahead log frame header size. */
#define VFS__FRAME_HEADER_SIZE 24

/* Size of the first part of the WAL index header. */
#define VFS__WAL_INDEX_HEADER_SIZE 48

/* Size of a single memory-mapped WAL index region. */
#define VFS__WAL_INDEX_REGION_SIZE 32768

/* Offset of the "in header database size" field in the main database file. */
#define VFS__IN_HEADER_DATABASE_SIZE_OFFSET 28


/******************************************************************************/
/*                                   Helpers                                  */
/******************************************************************************/

#define vfsFrameSize(PAGE_SIZE) (VFS__FRAME_HEADER_SIZE + PAGE_SIZE)

/*
 * Generate or extend an 8 byte checksum based on the data in array data[] and
 * the initial values of in[0] and in[1] (or initial values of 0 and 0 if
 * in==NULL).
 *
 * The checksum is written back into out[] before returning.
 *
 * n must be a positive multiple of 8. */
static void vfsChecksum(
    uint8_t *data, /* Content to be checksummed */
    unsigned n,    /* Bytes of content in a[].  Must be a multiple of 8. */
    const uint32_t in[2], /* Initial checksum value input */
    uint32_t out[2]       /* OUT: Final checksum value output */
)
{
	assert((((uintptr_t)data) % sizeof(uint32_t)) == 0);

	uint32_t s1, s2;
	uint32_t *cur =
	    (uint32_t *)__builtin_assume_aligned(data, sizeof(uint32_t));
	uint32_t *end =
	    (uint32_t *)__builtin_assume_aligned(&data[n], sizeof(uint32_t));

	if (in) {
		s1 = in[0];
		s2 = in[1];
	} else {
		s1 = s2 = 0;
	}

	assert(n >= 8);
	assert((n & 0x00000007) == 0);
	assert(n <= 65536);

	do {
		s1 += *cur++ + s2;
		s2 += *cur++ + s1;
	} while (cur < end);

	out[0] = s1;
	out[1] = s2;
}

/* Return the page number field stored in the header of the given frame. */
#define vfsFrameGetPageNumber(f) ByteGetBe32(&((f)->header[0]))

/* Return the database size field stored in the header of the given frame. */
#define vfsFrameGetDatabaseSize(f) ByteGetBe32(&((f)->header[4]))

/* Return the checksum-1 field stored in the header of the given frame. */
#define vfsFrameGetChecksum1(f) ByteGetBe32(&((f)->header[16]))

/* Return the checksum-2 field stored in the header of the given frame. */
#define vfsFrameGetChecksum2(f) ByteGetBe32(&((f)->header[20]))

/* Return the salt-1 field stored in the WAL header.*/
#define vfsWalGetSalt1(w) *(uint32_t *)__builtin_assume_aligned(&(w)->hdr[16], sizeof(uint32_t))

/* Return the salt-2 field stored in the WAL header.*/
#define vfsWalGetSalt2(w) *(uint32_t *)__builtin_assume_aligned(&(w)->hdr[20], sizeof(uint32_t))

/* Return the checksum-1 field stored in the WAL header.*/
#define vfsWalGetChecksum1(w) ByteGetBe32(&(w)->hdr[24])

/* Return the checksum-2 field stored in the WAL header.*/
#define vfsWalGetChecksum2(w) ByteGetBe32(&(w)->hdr[28]);

/* Parse the page size ("Must be a power of two between 512 and 32768
 * inclusive, or the value 1 representing a page size of 65536").
 *
 * Return 0 if the page size is out of bound. */
static uint32_t vfsParsePageSize(uint32_t page_size)
{
	if (page_size == 1) {
		page_size = FORMAT__PAGE_SIZE_MAX;
	} else if (page_size < FORMAT__PAGE_SIZE_MIN) {
		page_size = 0;
	} else if (page_size > (FORMAT__PAGE_SIZE_MAX / 2)) {
		page_size = 0;
	} else if (((page_size - 1) & page_size) != 0) {
		page_size = 0;
	}

	return page_size;
}

static bool vfsFilenameEndsWith(const char *filename, const char *suffix)
{
	size_t n_filename = strlen(filename);
	size_t n_suffix = strlen(suffix);
	if (n_suffix > n_filename) {
		return false;
	}
	return strncmp(filename + n_filename - n_suffix, suffix, n_suffix) == 0;
}

/******************************************************************************/
/*                            Main data structures                            */
/******************************************************************************/

/* Hold the content of a single WAL frame. */
struct vfsFrame
{
	uint8_t header[VFS__FRAME_HEADER_SIZE];
	uint8_t *page; /* Content of the page. */
};

/* Create a new frame of a WAL file. */
static struct vfsFrame *vfsFrameCreate(unsigned size)
{
	struct vfsFrame *f;

	assert(size > 0);

	f = sqlite3_malloc(sizeof *f);
	if (f == NULL) {
		goto oom;
	}

	f->page = sqlite3_malloc64(size);
	if (f->page == NULL) {
		goto oom_after_page_alloc;
	}

	memset(f->header, 0, FORMAT__WAL_FRAME_HDR_SIZE);
	memset(f->page, 0, (size_t)size);

	return f;

oom_after_page_alloc:
	sqlite3_free(f);
oom:
	return NULL;
}

/* Fill the header and the content of a WAL frame. The given checksum is the
 * rolling one of all preceeding frames and is updated by this function. */
static void vfsFrameFill(struct vfsFrame *f,
			 uint32_t page_number,
			 uint32_t database_size,
			 uint32_t salt[2],
			 uint32_t checksum[2],
			 uint8_t *page,
			 uint32_t page_size)
{
	BytePutBe32(page_number, &f->header[0]);
	BytePutBe32(database_size, &f->header[4]);

	vfsChecksum(f->header, 8, checksum, checksum);
	vfsChecksum(page, page_size, checksum, checksum);

	memcpy(&f->header[8], &salt[0], sizeof salt[0]);
	memcpy(&f->header[12], &salt[1], sizeof salt[1]);

	BytePutBe32(checksum[0], &f->header[16]);
	BytePutBe32(checksum[1], &f->header[20]);

	memcpy(f->page, page, page_size);
}

/* Destroy a WAL frame */
static void vfsFrameDestroy(struct vfsFrame *f)
{
	assert(f != NULL);
	assert(f->page != NULL);

	sqlite3_free(f->page);
	sqlite3_free(f);
}

/* Hold content for a shared memory mapping. */
struct vfsShm
{
	void **regions;     /* Pointers to shared memory regions. */
	int n_regions; /* Number of shared memory regions. */
	unsigned refcount;  /* Number of outstanding mappings. */
	unsigned shared[SQLITE_SHM_NLOCK];    /* Count of shared locks */
	unsigned exclusive[SQLITE_SHM_NLOCK]; /* Count of exclusive locks */
};

/* Initialize the shared memory mapping of a database file. */
static void vfsShmInit(struct vfsShm *s)
{
	*s = (struct vfsShm){0};
}

static int vfsShmLock(struct vfsShm *s, int ofst, int n, int flags)
{
	int i;

	if (flags & SQLITE_SHM_EXCLUSIVE) {
		/* No shared or exclusive lock must be held in the region. */
		for (i = ofst; i < ofst + n; i++) {
			if (s->shared[i] > 0 || s->exclusive[i] > 0) {
				tracef(
				    "EXCLUSIVE lock contention ofst:%d n:%d "
				    "exclusive[%d]=%d shared[%d]=%d",
				    ofst, n, i, s->exclusive[i], i,
				    s->shared[i]);
				return SQLITE_BUSY;
			}
		}

		for (i = ofst; i < ofst + n; i++) {
			assert(s->exclusive[i] == 0);
			s->exclusive[i] = 1;
		}
	} else {
		/* No exclusive lock must be held in the region. */
		for (i = ofst; i < ofst + n; i++) {
			if (s->exclusive[i] > 0) {
				tracef(
				    "SHARED lock contention ofst:%d n:%d "
				    "exclusive[%d]=%d shared[%d]=%d",
				    ofst, n, i, s->exclusive[i], i,
				    s->shared[i]);
				return SQLITE_BUSY;
			}
		}

		for (i = ofst; i < ofst + n; i++) {
			s->shared[i]++;
		}
	}

	return SQLITE_OK;
}

static int vfsShmUnlock(struct vfsShm *s, int ofst, int n, int flags)
{
	unsigned *these_locks;
	unsigned *other_locks;
	int i;

	if (flags & SQLITE_SHM_SHARED) {
		these_locks = s->shared;
		other_locks = s->exclusive;
	} else {
		these_locks = s->exclusive;
		other_locks = s->shared;
	}

	for (i = ofst; i < ofst + n; i++) {
		/* Coherence check that no lock of the other type is held in
		 * this region. */
		assert(other_locks[i] == 0);

		/* Only decrease the lock count if it's positive. In other words
		 * releasing a never acquired lock is legal and idemponent. */
		if (these_locks[i] > 0) {
			these_locks[i]--;
		}
	}

	return SQLITE_OK;
}

/* Release all resources used by a shared memory mapping. */
static void vfsShmClose(struct vfsShm *s)
{
	void *region;
	int i;

	assert(s != NULL);

	/* Free all regions. */
	for (i = 0; i < s->n_regions; i++) {
		region = *(s->regions + i);
		assert(region != NULL);
		sqlite3_free(region);
	}

	/* Free the shared memory region array. */
	if (s->regions != NULL) {
		sqlite3_free(s->regions);
	}
}

/* Revert the shared mamory to its initial state. */
static void vfsShmReset(struct vfsShm *s)
{
	vfsShmClose(s);
	vfsShmInit(s);
}

/* WAL-specific content.
 * Watch out when changing the members of this struct, see
 * comment in `formatWalChecksumBytes`. */
struct vfsWal
{
	uint8_t hdr[VFS__WAL_HEADER_SIZE]; /* Header. */
	struct vfsFrame **frames;          /* All frames committed. */
	unsigned n_frames;                 /* Number of committed frames. */
	struct vfsFrame **tx;              /* Frames added by a transaction. */
	unsigned n_tx;                     /* Number of added frames. */
};

/* Initialize a new WAL object. */
static void vfsWalInit(struct vfsWal *w)
{
	*w = (struct vfsWal){};
}

/* Lookup a frame from the WAL, returning NULL if it doesn't exist. */
static struct vfsFrame *vfsWalFrameLookup(struct vfsWal *w, unsigned n)
{
	struct vfsFrame *frame;

	assert(w != NULL);
	assert(n > 0);

	if (n > w->n_frames + w->n_tx) {
		/* This page hasn't been written yet. */
		return NULL;
	}
	if (n <= w->n_frames) {
		frame = w->frames[n - 1];
	} else {
		frame = w->tx[n - w->n_frames - 1];
	}

	assert(frame != NULL);

	return frame;
}

/* Get a frame from the current transaction, possibly creating a new one. */
static int vfsWalFrameGet(struct vfsWal *w,
			  unsigned index,
			  uint32_t page_size,
			  struct vfsFrame **frame)
{
	int rv;

	assert(w != NULL);
	assert(index > 0);

	/* SQLite should access pages progressively, without jumping more than
	 * one page after the end. */
	if (index > w->n_frames + w->n_tx + 1) {
		rv = SQLITE_IOERR_WRITE;
		goto err;
	}

	if (index == w->n_frames + w->n_tx + 1) {
		/* Create a new frame, grow the transaction array, and append
		 * the new frame to it. */
		struct vfsFrame **tx;

		/* We assume that the page size has been set, either by
		 * intervepting the first main database file write, or by
		 * handling a 'PRAGMA page_size=N' command in
		 * vfs__file_control(). This assumption is enforved in
		 * vfsFileWrite(). */
		assert(page_size > 0);

		*frame = vfsFrameCreate(page_size);
		if (*frame == NULL) {
			rv = SQLITE_NOMEM;
			goto err;
		}

		tx = sqlite3_realloc64(w->tx, sizeof *tx * w->n_tx + 1);
		if (tx == NULL) {
			rv = SQLITE_NOMEM;
			goto err_after_vfs_frame_create;
		}

		/* Append the new page to the new page array. */
		tx[index - w->n_frames - 1] = *frame;

		/* Update the page array. */
		w->tx = tx;
		w->n_tx++;
	} else {
		/* Return the existing page. */
		assert(w->tx != NULL);
		*frame = w->tx[index - w->n_frames - 1];
	}

	return SQLITE_OK;

err_after_vfs_frame_create:
	vfsFrameDestroy(*frame);
err:
	*frame = NULL;
	return rv;
}

/* Get the page size stored in the WAL header. */
static uint32_t vfsWalGetPageSize(struct vfsWal *w)
{
	/* The page size is stored in the 4 bytes starting at 8
	 * (big-endian) */
	return vfsParsePageSize(ByteGetBe32(&w->hdr[8]));
}

/* Release all memory used by a WAL object. */
static void vfsWalClose(struct vfsWal *w)
{
	unsigned i;
	for (i = 0; i < w->n_frames; i++) {
		vfsFrameDestroy(w->frames[i]);
	}
	if (w->frames != NULL) {
		sqlite3_free(w->frames);
	}
	for (i = 0; i < w->n_tx; i++) {
		vfsFrameDestroy(w->tx[i]);
	}
	if (w->tx != NULL) {
		sqlite3_free(w->tx);
	}
}

/* Database-specific content */
struct vfsDatabase
{
	char *name;         /* Database name. */
	void **pages;       /* All database. */
	unsigned page_size; /* Only used for on-disk db */
	unsigned n_pages;   /* Number of pages. */
	struct vfsShm shm;  /* Shared memory. */
	struct vfsWal wal;  /* Associated WAL. */
};

/*
 * Comment copied entirely for sqlite source code, it is safe to assume
 * the value 0x40000000 will never change. dq_sqlite_pending_byte is global
 * to be able to adapt it in the unittest, the value must never be changed.
 *
 * ==BEGIN COPY==
 * The value of the "pending" byte must be 0x40000000 (1 byte past the
 * 1-gibabyte boundary) in a compatible database.  SQLite never uses
 * the database page that contains the pending byte.  It never attempts
 * to read or write that page.  The pending byte page is set aside
 * for use by the VFS layers as space for managing file locks.
 *
 * During testing, it is often desirable to move the pending byte to
 * a different position in the file.  This allows code that has to
 * deal with the pending byte to run on files that are much smaller
 * than 1 GiB.  The sqlite3_test_control() interface can be used to
 * move the pending byte.
 *
 * IMPORTANT:  Changing the pending byte to any value other than
 * 0x40000000 results in an incompatible database file format!
 * Changing the pending byte during operation will result in undefined
 * and incorrect behavior.
 * ==END COPY==
 */
DQLITE_VISIBLE_TO_TESTS unsigned dq_sqlite_pending_byte = 0x40000000;

/* Initialize a new database object. */
static void vfsDatabaseInit(struct vfsDatabase *d)
{
	d->pages = NULL;
	d->n_pages = 0;
	d->page_size = 0;
	vfsShmInit(&d->shm);
	vfsWalInit(&d->wal);
}

/* Get a page from the given database, possibly creating a new one. */
static int vfsDatabaseGetPage(struct vfsDatabase *d,
			      uint32_t page_size,
			      unsigned pgno,
			      void **page)
{
	int rc;

	assert(d != NULL);
	assert(pgno > 0);

	/* SQLite should access pages progressively, without jumping more than
	 * one page after the end unless one would attempt to access a page at
	 * `sqlite_pending_byte` offset, skipping a page is permitted then. */
	bool pending_byte_page_reached =
	    (page_size * d->n_pages == dq_sqlite_pending_byte);
	if ((pgno > d->n_pages + 1) && !pending_byte_page_reached) {
		rc = SQLITE_IOERR_WRITE;
		goto err;
	}

	if (pgno <= d->n_pages) {
		/* Return the existing page. */
		assert(d->pages != NULL);
		*page = d->pages[pgno - 1];
		return SQLITE_OK;
	}

	/* Create a new page, grow the page array, and append the
	 * new page to it. */
	*page = sqlite3_malloc64(page_size);
	if (*page == NULL) {
		rc = SQLITE_NOMEM;
		goto err;
	}

	void **pages = sqlite3_realloc64(d->pages, sizeof *pages * pgno);
	if (pages == NULL) {
		rc = SQLITE_NOMEM;
		goto err_after_vfs_page_create;
	}

	pages[pgno - 1] = *page;

	/* Allocate a page to store the pending_byte */
	if (pending_byte_page_reached) {
		void *pending_byte_page = sqlite3_malloc64(page_size);
		if (pending_byte_page == NULL) {
			rc = SQLITE_NOMEM;
			goto err_after_pending_byte_page;
		}
		pages[d->n_pages] = pending_byte_page;
	}

	/* Update the page array. */
	d->pages = pages;
	d->n_pages = pgno;

	return SQLITE_OK;

err_after_pending_byte_page:
	d->pages = pages;

err_after_vfs_page_create:
	sqlite3_free(*page);
err:
	*page = NULL;
	return rc;
}

/* Lookup a page from the given database, returning NULL if it doesn't exist. */
static void *vfsDatabasePageLookup(struct vfsDatabase *d, unsigned pgno)
{
	void *page;

	assert(d != NULL);
	assert(pgno > 0);

	if (pgno > d->n_pages) {
		/* This page hasn't been written yet. */
		return NULL;
	}

	page = d->pages[pgno - 1];

	assert(page != NULL);

	return page;
}

static uint32_t vfsDatabaseGetPageSize(struct vfsDatabase *d)
{
	uint8_t *page;

	/* Only set in disk-mode */
	if (d->page_size != 0) {
		return d->page_size;
	}

	assert(d->n_pages > 0);
	page = d->pages[0];

	/* The page size is stored in the 16th and 17th bytes of the first
	 * database page (big-endian) */
	return vfsParsePageSize(ByteGetBe16(&page[16]));
}

/* Return the size of the database file in bytes. */
static int64_t vfsDatabaseFileSize(struct vfsDatabase *d)
{
	int64_t size = 0;
	if (d->n_pages > 0) {
		size = (int64_t)d->n_pages * (int64_t)vfsDatabaseGetPageSize(d);
	}
	/* TODO dqlite is limited to a max database size of SIZE_MAX */
	assert((uint64_t)size <= SIZE_MAX);
	return size;
}

/* This function modifies part of the WAL index header to reflect the current
 * content of the WAL.
 *
 * It is called in two cases. First, after a write transaction gets completed
 * and the SQLITE_FCNTL_COMMIT_PHASETWO file control op code is triggered, in
 * order to "rewind" the mxFrame and szPage fields of the WAL index header back
 * to when the write transaction started, effectively "shadowing" the
 * transaction, which will be replicated asynchronously. Second, when the
 * replication actually succeeds and dqlite_vfs_apply() is called on the VFS
 * that originated the transaction, in order to make the transaction visible.
 *
 * Note that the hash table contained in the WAL index does not get modified,
 * and even after a rewind following a write transaction it will still contain
 * entries for the frames committed by the transaction. That's safe because
 * mxFrame will make clients ignore those hash table entries. However it means
 * that in case the replication is not actually successful and
 * dqlite_vfs_abort() is called the WAL index must be invalidated.
 **/
static void vfsAmendWalIndexHeader(struct vfsDatabase *d)
{
	struct vfsShm *shm = &d->shm;
	struct vfsWal *wal = &d->wal;
	uint8_t *index;
	uint32_t frame_checksum[2] = {0, 0};
	uint32_t n_pages = (uint32_t)d->n_pages;
	uint32_t checksum[2] = {0, 0};

	if (wal->n_frames > 0) {
		struct vfsFrame *last = wal->frames[wal->n_frames - 1];
		frame_checksum[0] = vfsFrameGetChecksum1(last);
		frame_checksum[1] = vfsFrameGetChecksum2(last);
		n_pages = vfsFrameGetDatabaseSize(last);
	}

	assert(shm->n_regions > 0);
	index = shm->regions[0];

	/* index is an alias for shm->regions[0] which is a void* that points to
	 * memory allocated by `sqlite3_malloc64` and has the required alignment
	 */
	assert(*(uint32_t *)(__builtin_assume_aligned(&index[0],
						      sizeof(uint32_t))) ==
	       VFS__WAL_VERSION);            /* iVersion */
	assert(index[12] == 1);              /* isInit */
	assert(index[13] == VFS__BIGENDIAN); /* bigEndCksum */

	*(uint32_t *)(__builtin_assume_aligned(&index[16], sizeof(uint32_t))) =
	    wal->n_frames;
	*(uint32_t *)(__builtin_assume_aligned(&index[20], sizeof(uint32_t))) =
	    n_pages;
	*(uint32_t *)(__builtin_assume_aligned(&index[24], sizeof(uint32_t))) =
	    frame_checksum[0];
	*(uint32_t *)(__builtin_assume_aligned(&index[28], sizeof(uint32_t))) =
	    frame_checksum[1];

	vfsChecksum(index, 40, checksum, checksum);

	*(uint32_t *)__builtin_assume_aligned(&index[40], sizeof(uint32_t)) =
	    checksum[0];
	*(uint32_t *)__builtin_assume_aligned(&index[44], sizeof(uint32_t)) =
	    checksum[1];

	/* Update the second copy of the first part of the WAL index header. */
	memcpy(index + VFS__WAL_INDEX_HEADER_SIZE, index,
	       VFS__WAL_INDEX_HEADER_SIZE);
}

/* Truncate a database file to be exactly the given number of pages. */
static int vfsDatabaseTruncate(struct vfsDatabase *d, sqlite_int64 size)
{
	void **cursor;
	uint32_t page_size;
	unsigned n_pages;
	unsigned i;

	if (d->n_pages == 0) {
		if (size > 0) {
			return SQLITE_IOERR_TRUNCATE;
		}
		return SQLITE_OK;
	}

	/* Since the file size is not zero, some content must
	 * have been written and the page size must be known. */
	page_size = vfsDatabaseGetPageSize(d);
	assert(page_size > 0);

	if ((size % page_size) != 0) {
		return SQLITE_IOERR_TRUNCATE;
	}

	n_pages = (unsigned)(size / page_size);

	/* We expect callers to only invoke us if some actual content has been
	 * written already. */
	assert(d->n_pages > 0);

	/* Truncate should always shrink a file. */
	assert(n_pages <= d->n_pages);
	assert(d->pages != NULL);

	/* Destroy pages beyond pages_len. */
	cursor = d->pages + n_pages;
	for (i = 0; i < (d->n_pages - n_pages); i++) {
		sqlite3_free(*cursor);
		cursor++;
	}

	/* Shrink the page array, possibly to 0.
	 *
	 * TODO: in principle realloc could fail also when shrinking. */
	d->pages = sqlite3_realloc64(d->pages, sizeof *d->pages * n_pages);

	/* Update the page count. */
	d->n_pages = n_pages;

	return SQLITE_OK;
}

/* Release all memory used by a database object. */
static void vfsDatabaseClose(struct vfsDatabase *d)
{
	unsigned i;
	for (i = 0; d->pages != NULL && i < d->n_pages; i++) {
		sqlite3_free(d->pages[i]);
	}
	if (d->pages != NULL) {
		sqlite3_free(d->pages);
	}
	vfsShmClose(&d->shm);
	vfsWalClose(&d->wal);
}

/* Destroy the content of a database object. */
static void vfsDatabaseDestroy(struct vfsDatabase *d)
{
	assert(d != NULL);

	sqlite3_free(d->name);

	vfsDatabaseClose(d);
	sqlite3_free(d);
}

/* Custom dqlite VFS. Contains pointers to all databases that were created. */
struct vfs
{
	struct vfsDatabase **databases; /* Database objects */
	unsigned n_databases;           /* Number of databases */
	int error;                      /* Last error occurred. */
	bool disk; /* True if the database is kept on disk. */
	struct sqlite3_vfs *base_vfs; /* Base VFS. */
};

/* Create a new vfs object. */
static struct vfs *vfsCreate(void)
{
	struct vfs *v;

	v = sqlite3_malloc(sizeof *v);
	if (v == NULL) {
		return NULL;
	}

	*v = (struct vfs) {
		.base_vfs = sqlite3_vfs_find("unix"),
	};
	assert(v->base_vfs != NULL);
	return v;
}

/* Create a database object and add it to the databases array. */
static struct vfsDatabase *vfsCreateDatabase(struct vfs *v, const char *name)
{
	unsigned n = v->n_databases + 1;
	struct vfsDatabase **databases;
	struct vfsDatabase *d;

	assert(name != NULL);

	/* Create a new entry. */
	databases = sqlite3_realloc64(v->databases, sizeof *databases * n);
	if (databases == NULL) {
		goto oom;
	}
	v->databases = databases;

	d = sqlite3_malloc(sizeof *d);
	if (d == NULL) {
		goto oom;
	}

	d->name = sqlite3_malloc64(strlen(name) + 1);
	if (d->name == NULL) {
		goto oom_after_database_malloc;
	}
	strcpy(d->name, name);

	vfsDatabaseInit(d);

	v->databases[n - 1] = d;
	v->n_databases = n;

	return d;

oom_after_database_malloc:
	sqlite3_free(d);
oom:
	return NULL;
}

/* Find the database object associated with the given filename. */
static struct vfsDatabase *vfsDatabaseLookup(struct vfs *v,
					     const char *filename)
{
	size_t n = strlen(filename);
	unsigned i;

	assert(v != NULL);
	assert(filename != NULL);

	if (vfsFilenameEndsWith(filename, "-wal")) {
		n -= strlen("-wal");
	}
	if (vfsFilenameEndsWith(filename, "-journal")) {
		n -= strlen("-journal");
	}

	for (i = 0; i < v->n_databases; i++) {
		struct vfsDatabase *database = v->databases[i];
		if (strlen(database->name) == n &&
		    strncmp(database->name, filename, n) == 0) {
			// Found matching file.
			return database;
		}
	}

	return NULL;
}

static int vfsDeleteDatabase(struct vfs *r, const char *name)
{
	unsigned i;

	for (i = 0; i < r->n_databases; i++) {
		struct vfsDatabase *database = r->databases[i];
		unsigned j;

		if (strcmp(database->name, name) != 0) {
			continue;
		}

		/* Free all memory allocated for this file. */
		vfsDatabaseDestroy(database);

		/* Shift all other contents objects. */
		for (j = i + 1; j < r->n_databases; j++) {
			r->databases[j - 1] = r->databases[j];
		}
		r->n_databases--;

		return SQLITE_OK;
	}

	r->error = ENOENT;
	return SQLITE_IOERR_DELETE_NOENT;
}

/* Release the memory used internally by the VFS object.
 *
 * All file content will be de-allocated, so dangling open FDs against
 * those files will be broken.
 */
static void vfsDestroy(struct vfs *r)
{
	unsigned i;

	assert(r != NULL);

	for (i = 0; i < r->n_databases; i++) {
		struct vfsDatabase *database = r->databases[i];
		vfsDatabaseDestroy(database);
	}

	if (r->databases != NULL) {
		sqlite3_free(r->databases);
	}
}

/******************************************************************************/
/*                           SQLite3 implementation                           */
/******************************************************************************/

typedef sqlite3_file vfsNoopFile;

static int vfsNoopClose(sqlite3_file *file)
{
	(void)file;
	return SQLITE_OK;
}

static int vfsNoopTruncate(sqlite3_file *file, sqlite3_int64 size)
{
	(void)file;
	(void)size;
	return SQLITE_IOERR_TRUNCATE;
}

static int vfsNoopSync(sqlite3_file *file, int flags)
{
	(void)file;
	(void)flags;
	return SQLITE_IOERR;
}

static int vfsNoopFileSize(sqlite3_file *file, sqlite3_int64 *pSize)
{
	(void)file;
	(void)pSize;
	*pSize = 0;
	return SQLITE_OK;
}

static int vfsNoopLock(sqlite3_file *file, int lockType)
{
	(void)file;
	(void)lockType;
	return SQLITE_OK;
}

static int vfsNoopUnlock(sqlite3_file *file, int lockType)
{
	(void)file;
	(void)lockType;
	return SQLITE_OK;
}

static int vfsNoopFileControl(sqlite3_file *file, int op, void *pArg)
{
	(void)file;
	(void)op;
	(void)pArg;
	return SQLITE_NOTFOUND;
}

static int vfsNoopSectorSize(sqlite3_file *file)
{
	(void)file;
	return 0;
}

static int vfsNoopRead(sqlite3_file *file,
		       void *data,
		       int iAmt,
		       sqlite3_int64 iOfst)
{
	(void)file;
	(void)iOfst;
	memset(data, 0, (size_t)iAmt);  // Always empty
	return SQLITE_OK;
}

static int vfsNoopWrite(sqlite3_file *file,
			const void *data,
			int iAmt,
			sqlite3_int64 iOfst)
{
	(void)file;
	(void)data;
	(void)iAmt;
	(void)iOfst;
	return SQLITE_OK;
}

static int vfsNoopCheckReservedLock(sqlite3_file *file, int *pResOut)
{
	(void)file;
	*pResOut = 0;
	return SQLITE_OK;
}

static int vfsNoopDeviceCharacteristics(sqlite3_file *file)
{
	(void)file;
	return SQLITE_IOCAP_ATOMIC | SQLITE_IOCAP_SAFE_APPEND |
	       SQLITE_IOCAP_SEQUENTIAL | SQLITE_IOCAP_POWERSAFE_OVERWRITE;
}

static const sqlite3_io_methods vfsNoopMethods = {
	.iVersion = 1,
	.xClose = vfsNoopClose,
	.xRead = vfsNoopRead,
	.xWrite = vfsNoopWrite,
	.xTruncate = vfsNoopTruncate,
	.xSync = vfsNoopSync,
	.xFileSize = vfsNoopFileSize,
	.xLock = vfsNoopLock,
	.xUnlock = vfsNoopUnlock,
	.xCheckReservedLock = vfsNoopCheckReservedLock,
	.xFileControl = vfsNoopFileControl,
	.xSectorSize = vfsNoopSectorSize,
	.xDeviceCharacteristics = vfsNoopDeviceCharacteristics,
};

struct vfsWalFile
{
	sqlite3_file base;  /* Base class. Must be first. */
	struct vfsWal *wal; /* Underlying in-memory wal. */
};

/* Return the size of the WAL file in bytes. */
static int64_t vfsWalSize(struct vfsWal *w)
{
	int64_t size = 0;
	if (w->n_frames > 0) {
		uint32_t page_size;
		page_size = vfsWalGetPageSize(w);
		size += VFS__WAL_HEADER_SIZE;
		size += (int64_t)w->n_frames *
			(int64_t)(FORMAT__WAL_FRAME_HDR_SIZE + page_size);
	}
	/* TODO dqlite is limited to a max database size of SIZE_MAX */
	assert((size >= 0) && ((uint64_t)size <= SIZE_MAX));
	return (int64_t)size;
}

static int vfsWalFileSize(sqlite3_file* file, sqlite3_int64 *pSize)
{
<<<<<<< HEAD
	struct vfsWalFile *f = (struct vfsWalFile *)file;
	*pSize = (sqlite3_int64)vfsWalSize(f->wal);
=======
	unsigned page_size;
	unsigned pgno;
	void *page;

	if (d->n_pages == 0) {
		/* From SQLite docs:
		*
		*   If xRead() returns SQLITE_IOERR_SHORT_READ it must also fill
		*   in the unread portions of the buffer with zeros.  A VFS that
		*   fails to zero-fill short reads might seem to work.  However,
		*   failure to zero-fill short reads will eventually lead to
		*   database corruption.
		*/
		memset(buf, 0, (size_t)amount);
		return SQLITE_IOERR_SHORT_READ;
	}

	/* If the main database file is not empty, we expect the
	 * page size to have been set by an initial write. */
	page_size = vfsDatabaseGetPageSize(d);
	assert(page_size > 0);

	if (offset < (int)page_size) {
		/* Reading from page 1. We expect the read to be
		 * at most page_size bytes. */
		assert(amount <= (int)page_size);
		pgno = 1;
	} else {
		/* For pages greater than 1, we expect an offset
		 * that starts exactly at a page boundary. The read
		 * size can be less than a full page when SQLite
		 * is compiled with SQLITE_DIRECT_OVERFLOW_READ
		 * (enabled by default since 3.45.1). */
		assert(amount <= (int)page_size);

		assert((offset % (int)page_size) == 0);
		pgno = (unsigned)(offset / (int)page_size) + 1;
	}

	assert(pgno > 0);

	page = vfsDatabasePageLookup(d, pgno);

	if (page == NULL) {
		/* From SQLite docs:
		*
		*   If xRead() returns SQLITE_IOERR_SHORT_READ it must also fill
		*   in the unread portions of the buffer with zeros.  A VFS that
		*   fails to zero-fill short reads might seem to work.  However,
		*   failure to zero-fill short reads will eventually lead to
		*   database corruption.
		*/
		memset(buf, 0, (size_t)amount);
		return SQLITE_IOERR_SHORT_READ;
	}

	if (pgno == 1) {
		/* Read the desired part of page 1. */
		memcpy(buf, (char *)page + offset, (size_t)amount);
	} else {
		/* Read the page. */
		memcpy(buf, page, (size_t)amount);
	}

>>>>>>> 7bcb2be4
	return SQLITE_OK;
}

static int vfsWalFileRead(sqlite3_file* file, void* buf, int amount, sqlite3_int64 offset)
{
	struct vfsWalFile *f = (struct vfsWalFile *)file;

	uint32_t page_size;
	unsigned index;
	struct vfsFrame *frame;

	if (offset == 0) {
		/* Read the header. */
		assert(amount == VFS__WAL_HEADER_SIZE);
		memcpy(buf, f->wal->hdr, VFS__WAL_HEADER_SIZE);
		return SQLITE_OK;
	}

	page_size = vfsWalGetPageSize(f->wal);
	assert(page_size > 0);

	/* For any other frame, we expect either a header read,
	 * a checksum read, a page read or a full frame read. */
	if (amount == FORMAT__WAL_FRAME_HDR_SIZE) {
		assert(((offset - VFS__WAL_HEADER_SIZE) %
			((int)page_size + FORMAT__WAL_FRAME_HDR_SIZE)) == 0);
		index =
		    (unsigned)formatWalCalcFrameIndex((int)page_size, offset);
	} else if (amount == sizeof(uint32_t) * 2) {
		if (offset == FORMAT__WAL_FRAME_HDR_SIZE) {
			/* Read the checksum from the WAL
			 * header. */
			memcpy(buf, f->wal->hdr + offset, (size_t)amount);
			return SQLITE_OK;
		}
		assert(((offset - 16 - VFS__WAL_HEADER_SIZE) %
			((int)page_size + FORMAT__WAL_FRAME_HDR_SIZE)) == 0);
		index =
		    (unsigned)((offset - 16 - VFS__WAL_HEADER_SIZE) /
			       ((int)page_size + FORMAT__WAL_FRAME_HDR_SIZE)) +
		    1;
	} else if (amount == (int)page_size) {
		assert(((offset - VFS__WAL_HEADER_SIZE -
			 FORMAT__WAL_FRAME_HDR_SIZE) %
			((int)page_size + FORMAT__WAL_FRAME_HDR_SIZE)) == 0);
		index =
		    (unsigned)formatWalCalcFrameIndex((int)page_size, offset);
	} else {
		assert(amount == (FORMAT__WAL_FRAME_HDR_SIZE + (int)page_size));
		index =
		    (unsigned)formatWalCalcFrameIndex((int)page_size, offset);
	}

	if (index == 0) {
		/* This is an attempt to read a page that was never written. */
		memset(buf, 0, (size_t)amount);
		return SQLITE_IOERR_SHORT_READ;
	}

	frame = vfsWalFrameLookup(f->wal, index);
	if (frame == NULL) {
		/* From SQLite docs:
		*
		*   If xRead() returns SQLITE_IOERR_SHORT_READ it must also fill
		*   in the unread portions of the buffer with zeros.  A VFS that
		*   fails to zero-fill short reads might seem to work.  However,
		*   failure to zero-fill short reads will eventually lead to
		*   database corruption.
		*/
		memset(buf, 0, (size_t)amount);
		return SQLITE_IOERR_SHORT_READ;
	}

	if (amount == FORMAT__WAL_FRAME_HDR_SIZE) {
		memcpy(buf, frame->header, (size_t)amount);
	} else if (amount == sizeof(uint32_t) * 2) {
		memcpy(buf, frame->header + 16, (size_t)amount);
	} else if (amount == (int)page_size) {
		memcpy(buf, frame->page, (size_t)amount);
	} else {
		memcpy(buf, frame->header, FORMAT__WAL_FRAME_HDR_SIZE);
		memcpy(buf + FORMAT__WAL_FRAME_HDR_SIZE, frame->page,
		       page_size);
	}

	return SQLITE_OK;
}

static int vfsWalFileWrite(sqlite3_file* file, const void* buf, int amount, sqlite3_int64 offset)
{
	struct vfsWalFile *f = (struct vfsWalFile *)file;
	uint32_t page_size;
	unsigned index;
	struct vfsFrame *frame;

	/* WAL header. */
	if (offset == 0) {
		/* We expect the data to contain exactly 32
		 * bytes. */
		assert(amount == VFS__WAL_HEADER_SIZE);

		memcpy(f->wal->hdr, buf, (size_t)amount);
		return SQLITE_OK;
	}

	page_size = vfsWalGetPageSize(f->wal);
	assert(page_size > 0);

	/* This is a WAL frame write. We expect either a frame
	 * header or page write. */
	if (amount == FORMAT__WAL_FRAME_HDR_SIZE) {
		/* Frame header write. */
		assert(((offset - VFS__WAL_HEADER_SIZE) %
			((int)page_size + FORMAT__WAL_FRAME_HDR_SIZE)) == 0);

		index =
		    (unsigned)formatWalCalcFrameIndex((int)page_size, offset);

		vfsWalFrameGet(f->wal, index, page_size, &frame);
		if (frame == NULL) {
			return SQLITE_NOMEM;
		}
		memcpy(frame->header, buf, (size_t)amount);
	} else {
		/* Frame page write. */
		assert(amount == (int)page_size);
		assert(((offset - VFS__WAL_HEADER_SIZE -
			 FORMAT__WAL_FRAME_HDR_SIZE) %
			((int)page_size + FORMAT__WAL_FRAME_HDR_SIZE)) == 0);

		index =
		    (unsigned)formatWalCalcFrameIndex((int)page_size, offset);

		/* The header for the this frame must already
		 * have been written, so the page is there. */
		frame = vfsWalFrameLookup(f->wal, index);

		assert(frame != NULL);

		memcpy(frame->page, buf, (size_t)amount);
	}

	return SQLITE_OK;
}

static int vfsWalFileTruncate(sqlite3_file* file, sqlite3_int64 size)
{
	struct vfsWalFile *f = (struct vfsWalFile *)file;

	/* We expect SQLite to only truncate to zero, after a
	 * full checkpoint.	 */
	if (size != 0) {
		return SQLITE_PROTOCOL;
	}

	formatWalRestartHeader(f->wal->hdr);
	vfsWalClose(f->wal);
	f->wal->frames = NULL;
	f->wal->n_frames = 0;
	f->wal->tx = NULL;
	f->wal->n_tx = 0;

	return SQLITE_OK;
}

static const sqlite3_io_methods vfsWalFileMethods = {
	.iVersion = 1,
	.xClose = vfsNoopClose,
	.xRead = vfsWalFileRead,
	.xWrite = vfsWalFileWrite,
	.xTruncate = vfsWalFileTruncate,
	.xSync = vfsNoopSync,
	.xFileSize = vfsWalFileSize,
	.xLock = vfsNoopLock,
	.xUnlock = vfsNoopUnlock,
	.xCheckReservedLock = vfsNoopCheckReservedLock,
	.xFileControl = vfsNoopFileControl,
	.xSectorSize = vfsNoopSectorSize,
	.xDeviceCharacteristics = vfsNoopDeviceCharacteristics,
};

/* Implementation of the abstract sqlite3_file base class.
 * for the main database file */
struct vfsMainFile
{
	sqlite3_file base;            /* Base class. Must be first. */
	struct vfs *vfs;              /* Pointer to volatile VFS data. */
	struct vfsDatabase *database; /* Underlying database content. */
};

static int vfsMainFileRead(sqlite3_file *file,
			   void *buf,
			   int amount,
			   sqlite_int64 offset)
{
	struct vfsMainFile *f = (struct vfsMainFile *)file;

	int page_size;
	unsigned pgno;
	const char *page;

	if (f->database->n_pages == 0) {
		/* From SQLite docs:
		*
		*   If xRead() returns SQLITE_IOERR_SHORT_READ it must also fill
		*   in the unread portions of the buffer with zeros.  A VFS that
		*   fails to zero-fill short reads might seem to work.  However,
		*   failure to zero-fill short reads will eventually lead to
		*   database corruption.
		*/
		memset(buf, 0, (size_t)amount);
		return SQLITE_IOERR_SHORT_READ;
	}

	/* If the main database file is not empty, we expect the
	 * page size to have been set by an initial write. */
	uint32_t page_size_u32 = vfsDatabaseGetPageSize(f->database);
	assert(page_size_u32 > 0 && page_size_u32 <= INT_MAX);
	page_size = (int)page_size_u32;

	if (offset < page_size) {
		/* Reading from page 1. We expect the read to be
		 * at most page_size bytes. */
		assert(amount <= page_size);
		pgno = 1;
	} else {
		/* For pages greater than 1, we expect an offset
		 * that starts exactly at a page boundary. The read
		 * size can be less than a full page when SQLite
		 * is compiled with SQLITE_DIRECT_OVERFLOW_READ
		 * (enabled by default since 3.45.1). */
		assert(amount <= page_size);

		assert((offset % page_size) == 0);
		pgno = (unsigned)(offset / page_size) + 1;
	}

	assert(pgno > 0);

	page = vfsDatabasePageLookup(f->database, pgno);
	memcpy(buf, pgno == 1 ? page + offset : page, (size_t)amount);
	return SQLITE_OK;
}

static int vfsMainFileWrite(sqlite3_file *file,
			    const void *buf,
			    int amount,
			    sqlite_int64 offset)
{
	struct vfsMainFile *f = (struct vfsMainFile *)file;

	assert(buf != NULL);
	assert(amount > 0);
	assert(f != NULL);

	unsigned pgno;
	uint32_t page_size;
	void *page;

	if (offset == 0) {
		const uint8_t *header = buf;

		/* This is the first database page. We expect
		 * the data to contain at least the header. */
		assert(amount >= FORMAT__DB_HDR_SIZE);

		/* Extract the page size from the header. */
		page_size = vfsParsePageSize(ByteGetBe16(&header[16]));
		if (page_size == 0) {
			return SQLITE_CORRUPT;
		}

		pgno = 1;
	} else {
		page_size = vfsDatabaseGetPageSize(f->database);

		/* The header must have been written and the page size set. */
		assert(page_size > 0);

		/* For pages beyond the first we expect offset to be a multiple
		 * of the page size. */
		assert((offset % (int)page_size) == 0);

		/* We expect that SQLite writes a page at time. */
		assert(amount == (int)page_size);

		pgno = ((unsigned)(offset / (int)page_size)) + 1;
	}

	int rv = vfsDatabaseGetPage(f->database, page_size, pgno, &page);
	if (rv != SQLITE_OK) {
		return rv;
	}

	assert(page != NULL);
	memcpy(page, buf, (size_t)amount);
	return SQLITE_OK;
}

static int vfsMainFileTruncate(sqlite3_file *file, sqlite_int64 size)
{
	struct vfsMainFile *f = (struct vfsMainFile *)file;
	return vfsDatabaseTruncate(f->database, size);
}

static int vfsMainFileSize(sqlite3_file *file, sqlite_int64 *size)
{
	struct vfsMainFile *f = (struct vfsMainFile *)file;
	*size = vfsDatabaseFileSize(f->database);
	return SQLITE_OK;
}

/* Handle pragma a pragma file control. See the xFileControl
 * docstring in sqlite.h.in for more details. */
static int vfsFileControlPragma(struct vfsMainFile *f, char **fcntl)
{
	const char *left;
	const char *right;

	assert(f != NULL);
	assert(fcntl != NULL);

	left = fcntl[1];
	right = fcntl[2];

	assert(left != NULL);

	if (sqlite3_stricmp(left, "page_size") == 0 && right) {
		/* When the user executes 'PRAGMA page_size=N' we save the
		 * size internally.
		 *
		 * The page size must be between 512 and 65536, and be a
		 * power of two. The check below was copied from
		 * sqlite3BtreeSetPageSize in btree.c.
		 *
		 * Invalid sizes are simply ignored, SQLite will do the same.
		 *
		 * It's not possible to change the size after it's set.
		 */
		int page_size = atoi(right);

		if (page_size >= FORMAT__PAGE_SIZE_MIN &&
		    page_size <= FORMAT__PAGE_SIZE_MAX &&
		    ((page_size - 1) & page_size) == 0) {
			if (f->database->n_pages > 0 &&
			    page_size !=
				(int)vfsDatabaseGetPageSize(f->database)) {
				fcntl[0] = sqlite3_mprintf(
				    "changing page size is not supported");
				return SQLITE_IOERR;
			}
		}
	}

	/* We're returning NOTFOUND here to tell SQLite that we wish it to go on
	 * with its own handling as well. If we returned SQLITE_OK the page size
	 * of the journal mode wouldn't be effectively set, as the processing of
	 * the PRAGMA would stop here. */
	return SQLITE_NOTFOUND;
}


static int vfsMainFileControl(sqlite3_file *file, int op, void *arg)
{
	struct vfsMainFile *f = (struct vfsMainFile *)file;

	switch (op) {
		case SQLITE_FCNTL_PRAGMA:
			return vfsFileControlPragma(f, arg);
		case SQLITE_FCNTL_COMMIT_PHASETWO:
			if (f->database->wal.n_tx > 0) {
				vfsAmendWalIndexHeader(f->database);
			}
			return SQLITE_OK;
		case SQLITE_FCNTL_PERSIST_WAL:
			/* This prevents SQLite from deleting the WAL after the
			 * last connection is closed. */
			*(int *)(arg) = 1;
			return SQLITE_OK;
		default:
			return SQLITE_OK;
	}
}

/* Simulate shared memory by allocating on the C heap. */
static int vfsMainFileShmMap(sqlite3_file *file, /* Handle open on database file */
			 int region_index,   /* Region to retrieve */
			 int region_size,    /* Size of regions */
			 int extend, /* True to extend file if necessary */
			 void volatile **out /* OUT: Mapped memory */
)
{
	struct vfsMainFile *f = (struct vfsMainFile *)file;
	struct vfsShm *s = &f->database->shm;
	void *region;
	int rv;

	if (s->regions != NULL && region_index < s->n_regions) {
		/* The region was already allocated. */
		region = s->regions[region_index];
		assert(region != NULL);
	} else {
		if (extend) {
			void **regions;

			/* We should grow the map one region at a time. */
			assert(region_size == VFS__WAL_INDEX_REGION_SIZE);
			assert(region_index == s->n_regions);
			region = sqlite3_malloc64((sqlite3_uint64)region_size);
			if (region == NULL) {
				rv = SQLITE_NOMEM;
				goto err;
			}

			memset(region, 0, (size_t)region_size);

			regions = sqlite3_realloc64(
			    s->regions,
			    (sqlite3_uint64)sizeof(*s->regions) * (sqlite3_uint64)(s->n_regions + 1));

			if (regions == NULL) {
				rv = SQLITE_NOMEM;
				goto err_after_region_malloc;
			}

			s->regions = regions;
			s->regions[region_index] = region;
			s->n_regions++;

		} else {
			/* The region was not allocated and we don't have to
			 * extend the map. */
			region = NULL;
		}
	}

	*out = region;

	if (region_index == 0 && region != NULL) {
		s->refcount++;
	}

	return SQLITE_OK;

err_after_region_malloc:
	sqlite3_free(region);
err:
	assert(rv != SQLITE_OK);
	*out = NULL;
	return rv;
}

/* If there's a uncommitted transaction, roll it back. */
static void vfsWalRollbackIfUncommitted(struct vfsWal *w)
{
	struct vfsFrame *last;
	uint32_t commit;
	unsigned i;

	if (w->n_tx == 0) {
		return;
	}

	tracef("rollback n_tx:%d", w->n_tx);
	last = w->tx[w->n_tx - 1];
	commit = vfsFrameGetDatabaseSize(last);

	if (commit > 0) {
		tracef("rollback commit:%u", commit);
		return;
	}

	for (i = 0; i < w->n_tx; i++) {
		vfsFrameDestroy(w->tx[i]);
	}

	w->n_tx = 0;
}

static int vfsMainFileShmLock(sqlite3_file *file, int ofst, int n, int flags)
{
	struct vfsMainFile *f;
	struct vfsShm *shm;
	struct vfsWal *wal;
	int rv;

	assert(file != NULL);
	assert(ofst >= 0);
	assert(n >= 0);

	/* Legal values for the offset and the range */
	assert(ofst >= 0 && ofst + n <= SQLITE_SHM_NLOCK);
	assert(n >= 1);
	assert(n == 1 || (flags & SQLITE_SHM_EXCLUSIVE) != 0);

	/* Legal values for the flags.
	 *
	 * See https://sqlite.org/c3ref/c_shm_exclusive.html. */
	assert(flags == (SQLITE_SHM_LOCK | SQLITE_SHM_SHARED) ||
	       flags == (SQLITE_SHM_LOCK | SQLITE_SHM_EXCLUSIVE) ||
	       flags == (SQLITE_SHM_UNLOCK | SQLITE_SHM_SHARED) ||
	       flags == (SQLITE_SHM_UNLOCK | SQLITE_SHM_EXCLUSIVE));

	/* This is a no-op since shared-memory locking is relevant only for
	 * inter-process concurrency. See also the unix-excl branch from
	 * upstream (git commit cda6b3249167a54a0cf892f949d52760ee557129). */

	f = (struct vfsMainFile *)file;

	assert(f->database != NULL);

	shm = &f->database->shm;
	if (flags & SQLITE_SHM_UNLOCK) {
		rv = vfsShmUnlock(shm, ofst, n, flags);
	} else {
		rv = vfsShmLock(shm, ofst, n, flags);
	}

	wal = &f->database->wal;
	if (rv == SQLITE_OK && ofst == VFS__WAL_WRITE_LOCK) {
		assert(n == 1);
		/* When acquiring the write lock, make sure there's no
		 * transaction that hasn't been rolled back or polled. */
		if (flags == (SQLITE_SHM_LOCK | SQLITE_SHM_EXCLUSIVE)) {
			assert(wal->n_tx == 0);
		}
		/* When releasing the write lock, if we find a pending
		 * uncommitted transaction then a rollback must have occurred.
		 * In that case we delete the pending transaction. */
		if (flags == (SQLITE_SHM_UNLOCK | SQLITE_SHM_EXCLUSIVE)) {
			tracef("ROLLBACK TIME");
			vfsWalRollbackIfUncommitted(wal);
		}
	}

	return rv;
}

static void vfsMainFileShmBarrier(sqlite3_file *file)
{
	(void)file;
	/* This is a no-op since we expect SQLite to be compiled with mutex
	 * support (i.e. SQLITE_MUTEX_OMIT or SQLITE_MUTEX_NOOP are *not*
	 * defined, see sqliteInt.h). */
}

static int vfsMainFileShmUnmap(sqlite3_file *file, int delete_flag)
{
	(void)delete_flag;
	struct vfsMainFile *f = (struct vfsMainFile *)file;
	struct vfsShm *s = &f->database->shm;
	s->refcount--;
	if (s->refcount == 0) {
		vfsShmReset(s);
	}
	return SQLITE_OK;
}

static const sqlite3_io_methods vfsFileMethods = {
	.iVersion = 2,
	.xClose = vfsNoopClose,
	.xRead = vfsMainFileRead,
	.xWrite = vfsMainFileWrite,
	.xTruncate = vfsMainFileTruncate,
	.xSync = vfsNoopSync,
	.xFileSize = vfsMainFileSize,
	.xLock = vfsNoopLock,
	.xUnlock = vfsNoopUnlock,
	.xCheckReservedLock = vfsNoopCheckReservedLock,
	.xFileControl = vfsMainFileControl,
	.xSectorSize = vfsNoopSectorSize,
	.xDeviceCharacteristics = vfsNoopDeviceCharacteristics,
	.xShmMap = vfsMainFileShmMap,
	.xShmLock = vfsMainFileShmLock,
	.xShmBarrier = vfsMainFileShmBarrier,
	.xShmUnmap = vfsMainFileShmUnmap,
};

/* Implementation of the abstract sqlite3_file base class.
 * for the main database file */
struct vfsDiskMainFile
{
	struct vfsMainFile base;
	sqlite3_file *underlying;             /* On disk database file. */
};

static int vfsDiskFileClose(sqlite3_file *file)
{
	struct vfsDiskMainFile *f = (struct vfsDiskMainFile *)file;

	if (f->underlying != NULL) {
		int rc = f->underlying->pMethods->xClose(f->underlying);
		sqlite3_free(f->underlying);
		f->underlying = NULL;
		if (rc != SQLITE_OK) {
			return rc;
		}
	}

	return SQLITE_OK;
}

static int vfsDiskFileRead(sqlite3_file *file,
			   void *buf,
			   int amount,
			   sqlite_int64 offset)
{
	struct vfsDiskMainFile *f = (struct vfsDiskMainFile *)file;
	return f->underlying->pMethods->xRead(f->underlying, buf, amount, offset);
}

/* Need to keep track of the number of database pages to allow creating correct
 * WAL headers when in on-disk mode. */
static int vfsDiskDatabaseTrackNumPages(struct vfsDatabase *d,
					sqlite_int64 offset)
{
	unsigned pgno;

	if (offset == 0) {
		pgno = 1;
	} else {
		assert(d->page_size != 0);
		if (d->page_size == 0) {
			return SQLITE_ERROR;
		}
		pgno = ((unsigned)offset / d->page_size) + 1;
	}

	if (pgno > d->n_pages) {
		d->n_pages = pgno;
	}

	return SQLITE_OK;
}

static int vfsDiskFileWrite(sqlite3_file *file,
			    const void *buf,
			    int amount,
			    sqlite_int64 offset)
{
	struct vfsDiskMainFile *f = (struct vfsDiskMainFile *)file;
	
	/* Write to the actual database file. */
	vfsDiskDatabaseTrackNumPages(f->base.database, offset);
	int rv = f->underlying->pMethods->xWrite(f->underlying, buf, amount, offset);
	tracef("vfsDiskFileWrite %s amount:%d rv:%d", "db", amount, rv);
	return rv;
}

static int vfsDiskFileTruncate(sqlite3_file *file, sqlite_int64 size)
{
	struct vfsDiskMainFile *f = (struct vfsDiskMainFile *)file;
	return f->underlying->pMethods->xTruncate(f->underlying, size);
}

static int vfsDiskFileSync(sqlite3_file *file, int flags)
{
	struct vfsDiskMainFile *f = (struct vfsDiskMainFile *)file;
	return f->underlying->pMethods->xSync(f->underlying, flags);
}

static int vfsDiskFileSize(sqlite3_file *file, sqlite_int64 *size)
{
	struct vfsDiskMainFile *f = (struct vfsDiskMainFile *)file;
	return f->underlying->pMethods->xFileSize(f->underlying, size);
}

static int vfsDiskFileLock(sqlite3_file *file, int lock)
{
	struct vfsDiskMainFile *f = (struct vfsDiskMainFile *)file;
	return f->underlying->pMethods->xLock(f->underlying, lock);
}

static int vfsDiskFileUnlock(sqlite3_file *file, int lock)
{
	struct vfsDiskMainFile *f = (struct vfsDiskMainFile *)file;
	return f->underlying->pMethods->xUnlock(f->underlying, lock);
}

/* Handle pragma a pragma file control. See the xFileControl
 * docstring in sqlite.h.in for more details. */
static int vfsDiskFileControlPragma(struct vfsDiskMainFile *f, char **fcntl)
{
	int rv;
	const char *left;
	const char *right;

	assert(f != NULL);
	assert(fcntl != NULL);

	left = fcntl[1];
	right = fcntl[2];

	assert(left != NULL);

	if (strcmp(left, "page_size") == 0 && right) {
		int page_size = atoi(right);
		/* The first page_size pragma sets page_size member of the db
		 * and is called by dqlite based on the page_size configuration. */
		if (page_size > UINT16_MAX) {
			fcntl[0] = sqlite3_mprintf("max page_size exceeded");
			return SQLITE_IOERR;
		}
		if (f->base.database->page_size == 0) {
			rv = f->underlying->pMethods->xFileControl(
			    f->underlying, SQLITE_FCNTL_PRAGMA, fcntl);
			if (rv == SQLITE_NOTFOUND || rv == SQLITE_OK) {
				f->base.database->page_size = (uint16_t)page_size;
			}
			return rv;
		} else if ((uint16_t)page_size != f->base.database->page_size) {
			fcntl[0] = sqlite3_mprintf(
			    "changing page size is not supported");
			return SQLITE_IOERR;
		}
	}

	/* We're returning NOTFOUND here to tell SQLite that we wish it to go on
	 * with its own handling as well. If we returned SQLITE_OK the page size
	 * of the journal mode wouldn't be effectively set, as the processing of
	 * the PRAGMA would stop here. */
	return SQLITE_NOTFOUND;
}

static int vfsDiskFileControl(sqlite3_file *file, int op, void *arg)
{
	struct vfsDiskMainFile *f = (struct vfsDiskMainFile *)file;
	int rv;

	switch (op) {
		case SQLITE_FCNTL_PRAGMA:
			rv = vfsDiskFileControlPragma(f, arg);
			break;
		case SQLITE_FCNTL_COMMIT_PHASETWO:
			if (f->base.database->wal.n_tx > 0) {
				vfsAmendWalIndexHeader(f->base.database);
			}
			return SQLITE_OK;
		case SQLITE_FCNTL_PERSIST_WAL:
			/* This prevents SQLite from deleting the WAL after the
			 * last connection is closed. */
			*(int *)(arg) = 1;
			rv = SQLITE_OK;
			break;
		default:
			rv = SQLITE_OK;
			break;
	}

	return rv;
}

static int vfsDiskFileSectorSize(sqlite3_file *file)
{
	struct vfsDiskMainFile *f = (struct vfsDiskMainFile *)file;
	return f->underlying->pMethods->xSectorSize(f->underlying);
}

static int vfsDiskFileDeviceCharacteristics(sqlite3_file *file)
{
	struct vfsDiskMainFile *f = (struct vfsDiskMainFile *)file;
	return f->underlying->pMethods->xDeviceCharacteristics(f->underlying);
}

static const sqlite3_io_methods vfsDiskFileMethods = {
	.iVersion = 2,
	.xClose = vfsDiskFileClose,
	.xRead = vfsDiskFileRead,
	.xWrite = vfsDiskFileWrite,
	.xTruncate = vfsDiskFileTruncate,
	.xSync = vfsDiskFileSync,
	.xFileSize = vfsDiskFileSize,
	.xLock = vfsDiskFileLock,
	.xUnlock = vfsDiskFileUnlock,
	.xCheckReservedLock = vfsNoopCheckReservedLock,
	.xFileControl = vfsDiskFileControl,
	.xSectorSize = vfsDiskFileSectorSize,
	.xDeviceCharacteristics = vfsDiskFileDeviceCharacteristics,
	.xShmMap = vfsMainFileShmMap,
	.xShmLock = vfsMainFileShmLock,
	.xShmBarrier = vfsMainFileShmBarrier,
	.xShmUnmap = vfsMainFileShmUnmap,
};

static int vfsOpen(sqlite3_vfs *vfs,
		   const char *filename,
		   sqlite3_file *file,
		   int flags,
		   int *out_flags)
{
	struct vfs *v = vfs->pAppData;
	struct vfsDatabase *database;
	int exclusive = flags & SQLITE_OPEN_EXCLUSIVE;
	int create = flags & SQLITE_OPEN_CREATE;

	(void)out_flags;

	assert(vfs != NULL);
	assert(vfs->pAppData != NULL);
	assert(file != NULL);

	/* From sqlite3.h.in:
	 *
	 *   The SQLITE_OPEN_EXCLUSIVE flag is always used in conjunction with
	 *   the SQLITE_OPEN_CREATE flag, which are both directly analogous to
	 *   the O_EXCL and O_CREAT flags of the POSIX open() API.  The
	 *   SQLITE_OPEN_EXCLUSIVE flag, when paired with the
	 *   SQLITE_OPEN_CREATE, is used to indicate that file should always be
	 *   created, and that it is an error if it already exists.  It is not
	 *   used to indicate the file should be opened for exclusive access.
	 */
	assert(!exclusive || create);

	/* From SQLite documentation:
	 *
	 * If the zFilename parameter to xOpen is a NULL pointer then xOpen
	 * must invent its own temporary name for the file. Whenever the
	 * xFilename parameter is NULL it will also be the case that the
	 * flags parameter will include SQLITE_OPEN_DELETEONCLOSE.
	 */
	if (filename == NULL) {
		assert(flags & SQLITE_OPEN_DELETEONCLOSE);

		/* Open an actual temporary file. */
		vfs = sqlite3_vfs_find("unix");
		assert(vfs != NULL);
		return vfs->xOpen(vfs, NULL, file, flags, out_flags);
	} else if (flags & SQLITE_OPEN_MAIN_JOURNAL) {
		/* Journal file is just a noop file as only WAL mode is supported */
		file->pMethods = &vfsNoopMethods;
		return SQLITE_OK;
	}

	assert((flags & SQLITE_OPEN_DELETEONCLOSE) == 0);

	/* This tells SQLite to not call Close() in case we return an error. */
	file->pMethods = 0;

	/* Search if the database object exists already. */
	database = vfsDatabaseLookup(v, filename);

	if ((flags & (SQLITE_OPEN_MAIN_DB | SQLITE_OPEN_WAL)) == 0) {
		v->error = ENOENT;
		return SQLITE_CANTOPEN;
	}

	/* If file exists, and the exclusive flag is on, return an error. */
	if (database != NULL && exclusive && create && (flags & SQLITE_OPEN_MAIN_DB)) {
		v->error = EEXIST;
		return SQLITE_CANTOPEN;
	}

	if (flags & SQLITE_OPEN_WAL) {
		/* When opening the WAL file we expect the main
		 * database file to have already been created. */
		if (database == NULL) {
			v->error = ENOENT;
			return SQLITE_CANTOPEN;
		}

		struct vfsWalFile *walFile = (struct vfsWalFile *)file;
		*walFile = (struct vfsWalFile){
			.base = {
				.pMethods = &vfsWalFileMethods,
			},
			.wal = &database->wal,
		};

		return SQLITE_OK;
	}

	assert(flags & SQLITE_OPEN_MAIN_DB);

	if (database == NULL) {
		if (!create) {
			v->error = ENOENT;
			return SQLITE_CANTOPEN;
		}

		database = vfsCreateDatabase(v, filename);
		if (database == NULL) {
			v->error = ENOMEM;
			return SQLITE_CANTOPEN;
		}
	}

	if (v->disk) {
		sqlite3_file *underlying = sqlite3_malloc(vfs->szOsFile);
		if (underlying == NULL) {
			return SQLITE_NOMEM;
		}

		int rc = v->base_vfs->xOpen(v->base_vfs, filename, underlying, flags, out_flags);
		if (rc != SQLITE_OK) {
			sqlite3_free(underlying);
			return rc;
		}
		*(struct vfsDiskMainFile *)file = (struct vfsDiskMainFile){
			.base = {
				.base = {
					.pMethods = &vfsDiskFileMethods,
				},
				.vfs = v,
				.database = database,
			},
			.underlying = underlying,
		};
	} else {
		*(struct vfsMainFile *)file = (struct vfsMainFile){
			.base = {
				.pMethods = &vfsFileMethods,
			},
			.vfs = v,
			.database = database,
		};
	}
	return SQLITE_OK;
}

static int vfsDelete(sqlite3_vfs *vfs, const char *filename, int dir_sync)
{
	(void)dir_sync;
	struct vfs *v = vfs->pAppData;
	assert(v != NULL);

	if (vfsFilenameEndsWith(filename, "-journal")) {
		return SQLITE_OK;
	}

	if (vfsFilenameEndsWith(filename, "-wal")) {
		return SQLITE_OK;
	}

	int rv = vfsDeleteDatabase(v, filename);
	if (rv != SQLITE_OK) {
		return rv;
	}

	if (v->disk) {
		rv = v->base_vfs->xDelete(v->base_vfs, filename, dir_sync);
		if (rv != SQLITE_OK) {
			return rv;
		}
	}

	return SQLITE_OK;
}

static int vfsAccess(sqlite3_vfs *vfs,
		     const char *filename,
		     int flags,
		     int *result)
{
	struct vfs *v;
	struct vfsDatabase *database;

	(void)flags;

	assert(vfs != NULL);
	assert(vfs->pAppData != NULL);

	v = (struct vfs *)(vfs->pAppData);

	/* If the database object exists, we consider all associated files as
	 * existing and accessible. */
	database = vfsDatabaseLookup(v, filename);
	if (database == NULL) {
		*result = 0;
	} else if (v->disk) {
		if (vfsFilenameEndsWith(filename, "-journal")) {
			*result = 1;
		} else if (vfsFilenameEndsWith(filename, "-wal")) {
			*result = 1;
		} else {
			/* dqlite database object exists, now check if the regular
			* SQLite file exists. */
			return v->base_vfs->xAccess(vfs, filename, flags, result);
		}
	} else {
		*result = 1;
	}

	return SQLITE_OK;
}

static int vfsFullPathname(sqlite3_vfs *vfs,
			   const char *filename,
			   int pathname_len,
			   char *pathname)
{
	(void)vfs;

	/* Just return the path unchanged. */
	sqlite3_snprintf(pathname_len, pathname, "%s", filename);
	return SQLITE_OK;
}

static void *vfsDlOpen(sqlite3_vfs *vfs, const char *filename)
{
	(void)vfs;
	(void)filename;

	return 0;
}

static void vfsDlError(sqlite3_vfs *vfs, int nByte, char *zErrMsg)
{
	(void)vfs;

	sqlite3_snprintf(nByte, zErrMsg,
			 "Loadable extensions are not supported");
	zErrMsg[nByte - 1] = '\0';
}

static void (*vfsDlSym(sqlite3_vfs *vfs, void *pH, const char *z))(void)
{
	(void)vfs;
	(void)pH;
	(void)z;

	return 0;
}

static void vfsDlClose(sqlite3_vfs *vfs, void *pHandle)
{
	(void)vfs;
	(void)pHandle;

	return;
}

static int vfsRandomness(sqlite3_vfs *vfs, int nByte, char *zByte)
{
	(void)vfs;
	(void)nByte;
	(void)zByte;

	/* TODO (is this needed?) */
	return SQLITE_OK;
}

static int vfsSleep(sqlite3_vfs *vfs, int microseconds)
{
	(void)vfs;

	/* TODO (is this needed?) */
	return microseconds;
}

static int vfsCurrentTimeInt64(sqlite3_vfs *vfs, sqlite3_int64 *piNow)
{
	static const sqlite3_int64 unixEpoch =
	    24405875 * (sqlite3_int64)8640000;
	struct timeval now;

	(void)vfs;

	gettimeofday(&now, 0);
	*piNow =
	    unixEpoch + 1000 * (sqlite3_int64)now.tv_sec + now.tv_usec / 1000;
	return SQLITE_OK;
}

static int vfsCurrentTime(sqlite3_vfs *vfs, double *piNow)
{
	sqlite3_int64 iNow;
	int rc = vfsCurrentTimeInt64(vfs, &iNow);
	if (rc == SQLITE_OK) {
		*piNow = ((double)iNow) / 86400000.0;
	}
	return rc;
}

static int vfsGetLastError(sqlite3_vfs *vfs, int x, char *y)
{
	struct vfs *v = (struct vfs *)(vfs->pAppData);
	int rc;

	(void)vfs;
	(void)x;
	(void)y;

	rc = v->error;

	return rc;
}

int VfsInit(struct sqlite3_vfs *vfs, const char *name)
{
	tracef("vfs init");

	vfs->iVersion = 2;
	vfs->mxPathname = VFS__MAX_PATHNAME;
	vfs->pNext = NULL;

	struct vfs *v = vfsCreate();
	if (v == NULL) {
		return DQLITE_NOMEM;
	}
	vfs->pAppData = v;
	vfs->szOsFile = MAX(sizeof(struct vfsMainFile), sizeof(struct vfsWalFile));
	if (vfs->szOsFile < v->base_vfs->szOsFile) {
		vfs->szOsFile = v->base_vfs->szOsFile;
	}
	vfs->xOpen = vfsOpen;
	vfs->xDelete = vfsDelete;
	vfs->xAccess = vfsAccess;
	vfs->xFullPathname = vfsFullPathname;
	vfs->xDlOpen = vfsDlOpen;
	vfs->xDlError = vfsDlError;
	vfs->xDlSym = vfsDlSym;
	vfs->xDlClose = vfsDlClose;
	vfs->xRandomness = vfsRandomness;
	vfs->xSleep = vfsSleep;
	vfs->xCurrentTime = vfsCurrentTime;
	vfs->xGetLastError = vfsGetLastError;
	vfs->xCurrentTimeInt64 = vfsCurrentTimeInt64;
	vfs->zName = name;

	return 0;
}

void VfsClose(struct sqlite3_vfs *vfs)
{
	tracef("vfs close");
	struct vfs *v = vfs->pAppData;
	vfsDestroy(v);
	sqlite3_free(v);
}

static int vfsWalPoll(struct vfsWal *w, struct vfsTransaction *transaction)
{
	struct vfsFrame *last;
	uint32_t commit;
	unsigned i;

	if (w->n_tx == 0) {
		*transaction = (struct vfsTransaction){ };
		return 0;
	}

	/* Check if the last frame in the transaction has the commit marker. */
	last = w->tx[w->n_tx - 1];
	commit = vfsFrameGetDatabaseSize(last);

	if (commit == 0) {
		*transaction = (struct vfsTransaction){ };
		return 0;
	}

	uint64_t *numbers = sqlite3_malloc64(sizeof(*numbers) * w->n_tx);
	if (numbers == NULL) {
		return SQLITE_NOMEM;
	}
	void **pages = sqlite3_malloc64(sizeof(*pages) * w->n_tx);
	if (pages == NULL) {
		sqlite3_free(numbers);
		return SQLITE_NOMEM;
	}

	for (i = 0; i < w->n_tx; i++) {
		numbers[i] = vfsFrameGetPageNumber(w->tx[i]);
		pages[i] = w->tx[i]->page;
		/* Release the vfsFrame object, but not its buf attribute, since
		 * responsibility for that memory has been transferred to the
		 * caller. */
		sqlite3_free(w->tx[i]);
	}

	*transaction = (struct vfsTransaction) {
		.n_pages     = w->n_tx,
		.page_numbers = numbers,
		.pages   = pages,
	};
	w->n_tx = 0;
	return 0;
}

int VfsPoll(sqlite3_vfs *vfs,
	    const char *filename,
		struct vfsTransaction *transaction)
{
	tracef("vfs poll filename:%s", filename);
	struct vfs *v;
	struct vfsDatabase *database;
	struct vfsShm *shm;
	struct vfsWal *wal;
	int rv;

	v = (struct vfs *)(vfs->pAppData);
	database = vfsDatabaseLookup(v, filename);

	if (database == NULL) {
		tracef("not found");
		return SQLITE_NOTFOUND;
	}

	shm = &database->shm;
	wal = &database->wal;

	if (wal == NULL) {
		*transaction = (struct vfsTransaction) {};
		return 0;
	}

	rv = vfsWalPoll(wal, transaction);
	if (rv != 0) {
		tracef("wal poll failed %d", rv);
		return rv;
	}

	/* If some frames have been written take the write lock. */
	if (transaction->n_pages > 0) {
		rv = vfsShmLock(shm, 0, 1, SQLITE_SHM_EXCLUSIVE);
		if (rv != 0) {
			tracef("shm lock failed %d", rv);
			return rv;
		}
		vfsAmendWalIndexHeader(database);
	}

	return 0;
}

/* Append the given pages as new frames. */
static int vfsWalAppend(struct vfsDatabase *d,
	const struct vfsTransaction *transaction)
{
	struct vfsWal *w = &d->wal;
	struct vfsFrame **frames; /* New frames array. */
	uint32_t page_size;
	uint32_t database_size;
	unsigned i;
	unsigned j;
	uint32_t salt[2];
	uint32_t checksum[2];

	/* No pending transactions. */
	assert(w->n_tx == 0);

	page_size = vfsWalGetPageSize(w);
	assert(page_size > 0);

	/* Get the salt from the WAL header. */
	salt[0] = vfsWalGetSalt1(w);
	salt[1] = vfsWalGetSalt2(w);

	/* If there are currently no frames in the WAL, the starting database
	 * size will be equal to the current number of pages in the main
	 * database, and the starting checksum should be set to the one stored
	 * in the WAL header. Otherwise, the starting database size and checksum
	 * will be the ones stored in the last frame of the WAL. */
	if (w->n_frames == 0) {
		database_size = d->n_pages;
		checksum[0] = vfsWalGetChecksum1(w);
		checksum[1] = vfsWalGetChecksum2(w);
	} else {
		struct vfsFrame *frame = w->frames[w->n_frames - 1];
		checksum[0] = vfsFrameGetChecksum1(frame);
		checksum[1] = vfsFrameGetChecksum2(frame);
		database_size = vfsFrameGetDatabaseSize(frame);
	}

	frames =
	    sqlite3_realloc64(w->frames, sizeof *frames * (w->n_frames + transaction->n_pages));
	if (frames == NULL) {
		goto oom;
	}
	w->frames = frames;

	for (i = 0; i < transaction->n_pages; i++) {
		struct vfsFrame *frame = vfsFrameCreate(page_size);
		uint32_t page_number = (uint32_t)transaction->page_numbers[i];
		uint32_t commit = 0;
		uint8_t *page = transaction->pages[i];

		if (frame == NULL) {
			goto oom_after_frames_alloc;
		}

		/* When writing the SQLite database header, make sure to sync 
		 * the file size to the logical database size. */
		if (page_number == 1) {
			database_size = ByteGetBe32(&page[VFS__IN_HEADER_DATABASE_SIZE_OFFSET]);
		}

		/* For commit records, the size of the database file in pages
		 * after the commit. For all other records, zero. */
		if (i == transaction->n_pages - 1) {
			commit = database_size;
		}

		vfsFrameFill(frame, page_number, commit, salt, checksum, page,
			     page_size);

		frames[w->n_frames + i] = frame;
	}

	w->n_frames += transaction->n_pages;

	return 0;

oom_after_frames_alloc:
	for (j = 0; j < i; j++) {
		vfsFrameDestroy(frames[w->n_frames + j]);
	}
oom:
	return DQLITE_NOMEM;
}

/* Write the header of a brand new WAL file image. */
static void vfsWalStartHeader(struct vfsWal *w, uint32_t page_size)
{
	assert(page_size > 0);
	uint32_t checksum[2] = {0, 0};
	/* SQLite calculates checksums for the WAL header and frames either
	 * using little endian or big endian byte order when adding up 32-bit
	 * words. The byte order that should be used is recorded in the WAL file
	 * header by setting the least significant bit of the magic value stored
	 * in the first 32 bits. This allows portability of the WAL file across
	 * hosts with different native byte order.
	 *
	 * When creating a brand new WAL file, SQLite will set the byte order
	 * bit to match the host's native byte order, so checksums are a bit
	 * more efficient.
	 *
	 * In Dqlite the WAL file image is always generated at run time on the
	 * host, so we can always use the native byte order. */
	BytePutBe32(VFS__WAL_MAGIC | VFS__BIGENDIAN, &w->hdr[0]);
	BytePutBe32(VFS__WAL_VERSION, &w->hdr[4]);
	BytePutBe32(page_size, &w->hdr[8]);
	BytePutBe32(0, &w->hdr[12]);
	sqlite3_randomness(8, &w->hdr[16]);
	vfsChecksum(w->hdr, 24, checksum, checksum);
	BytePutBe32(checksum[0], w->hdr + 24);
	BytePutBe32(checksum[1], w->hdr + 28);
}

/* Invalidate the WAL index header, forcing the next connection that tries to
 * start a read transaction to rebuild the WAL index by reading the WAL.
 *
 * No read or write lock must be currently held. */
static void vfsInvalidateWalIndexHeader(struct vfsDatabase *d)
{
	struct vfsShm *shm = &d->shm;

	if (shm->n_regions == 0) {
		return;
	}

	uint8_t *header = shm->regions[0];

	assert(shm->exclusive[VFS__WAL_WRITE_LOCK] == 0);
	assert(shm->exclusive[VFS__WAL_CKPT_LOCK] == 0);
	assert(shm->exclusive[VFS__WAL_RECOVER_LOCK] == 0);

	/* The walIndexTryHdr function in sqlite/wal.c (which is indirectly
	 * called by sqlite3WalBeginReadTransaction), compares the first and
	 * second copy of the WAL index header to see if it is valid. Changing
	 * the first byte of each of the two copies is enough to make the check
	 * fail. */
	header[0] = 1;
	header[VFS__WAL_INDEX_HEADER_SIZE] = 0;
}

int VfsApply(sqlite3_vfs *vfs,
		const char *filename,
		const struct vfsTransaction *transaction)
{
	tracef("vfs apply filename %s n %u", filename, transaction->n_pages);
	struct vfs *v;
	struct vfsDatabase *database;
	struct vfsWal *wal;
	struct vfsShm *shm;
	int rv;

	v = (struct vfs *)(vfs->pAppData);
	database = vfsDatabaseLookup(v, filename);

	assert(database != NULL);

	wal = &database->wal;
	shm = &database->shm;

	/* If there's no page size set in the WAL header, it must mean that WAL
	 * file was never written. In that case we need to initialize the WAL
	 * header. */
	if (vfsWalGetPageSize(wal) == 0) {
		vfsWalStartHeader(wal, vfsDatabaseGetPageSize(database));
	}

	rv = vfsWalAppend(database, transaction);
	if (rv != 0) {
		tracef("wal append failed rv:%d n_pages:%u n:%u", rv,
		       database->n_pages, transaction->n_pages);
		return rv;
	}

	/* If a write lock is held it means that this is the VFS that orginated
	 * this commit and on which dqlite_vfs_poll() was called. In that case
	 * we release the lock and update the WAL index.
	 *
	 * Otherwise, if the WAL index header is mapped it means that this VFS
	 * has one or more open connections even if it's not the one that
	 * originated the transaction (this can happen for example when applying
	 * a Raft barrier and replaying the Raft log in order to serve a request
	 * of a newly connected client). */
	if (shm->exclusive[0] == 1) {
		shm->exclusive[0] = 0;
		vfsAmendWalIndexHeader(database);
	} else {
		if (shm->n_regions > 0) {
			vfsInvalidateWalIndexHeader(database);
		}
	}

	return 0;
}

int VfsAbort(sqlite3_vfs *vfs, const char *filename)
{
	tracef("vfs abort filename %s", filename);
	struct vfs *v;
	struct vfsDatabase *database;
	int rv;

	v = (struct vfs *)(vfs->pAppData);
	database = vfsDatabaseLookup(v, filename);
	if (database == NULL) {
		tracef("database: %s does not exist", filename);
		return DQLITE_ERROR;
	}

	rv = vfsShmUnlock(&database->shm, 0, 1, SQLITE_SHM_EXCLUSIVE);
	if (rv != 0) {
		tracef("shm unlock failed %d", rv);
		return rv;
	}

	return 0;
}

/* Extract the number of pages field from the database header. */
static uint32_t vfsDatabaseGetNumberOfPages(struct vfsDatabase *d)
{
	if (d->n_pages == 0) {
		return 0;
	}

	/* The page size is stored in the 16th and 17th bytes of the first
	 * database page (big-endian) */
	uint8_t *page = d->pages[0];
	return ByteGetBe32(&page[VFS__IN_HEADER_DATABASE_SIZE_OFFSET]);
}

static uint32_t vfsDatabaseNumPages(struct vfsDatabase *database, bool use_wal) {
	uint32_t n;
	if (use_wal && database->wal.n_frames > 0) {
		n = vfsFrameGetDatabaseSize(database->wal.frames[database->wal.n_frames-1]);
		/* If the result is zero, it means that the WAL contains
		 * uncommitted transactions. */
		POST(n > 0);
	} else {
		n = vfsDatabaseGetNumberOfPages(database);
	}
	return n;
}

int VfsDatabaseNumPages(sqlite3_vfs *vfs,
			const char *filename,
			bool use_wal,
			uint32_t *n)
{
	struct vfs *v;
	struct vfsDatabase *d;

	v = (struct vfs *)(vfs->pAppData);
	d = vfsDatabaseLookup(v, filename);
	if (d == NULL) {
		return -1;
	}

	*n = vfsDatabaseNumPages(d, use_wal);
	return 0;
}


static void vfsDatabaseSnapshot(struct vfsDatabase *d, uint8_t **cursor)
{
	uint32_t page_size;
	unsigned i;

	page_size = vfsDatabaseGetPageSize(d);
	assert(page_size > 0);
	assert(d->n_pages == vfsDatabaseGetNumberOfPages(d));

	for (i = 0; i < d->n_pages; i++) {
		memcpy(*cursor, d->pages[i], page_size);
		*cursor += page_size;
	}
}

static void vfsWalSnapshot(struct vfsWal *w, uint8_t **cursor)
{
	uint32_t page_size;
	unsigned i;

	if (w->n_frames == 0) {
		return;
	}

	memcpy(*cursor, w->hdr, VFS__WAL_HEADER_SIZE);
	*cursor += VFS__WAL_HEADER_SIZE;

	page_size = vfsWalGetPageSize(w);
	assert(page_size > 0);

	for (i = 0; i < w->n_frames; i++) {
		struct vfsFrame *frame = w->frames[i];
		memcpy(*cursor, frame->header, FORMAT__WAL_FRAME_HDR_SIZE);
		*cursor += FORMAT__WAL_FRAME_HDR_SIZE;
		memcpy(*cursor, frame->page, page_size);
		*cursor += page_size;
	}
}

int VfsSnapshot(sqlite3_vfs *vfs, const char *filename, void **data, size_t *n)
{
	tracef("vfs snapshot filename %s", filename);
	struct vfs *v;
	struct vfsDatabase *database;
	struct vfsWal *wal;
	uint8_t *cursor;

	v = (struct vfs *)(vfs->pAppData);
	database = vfsDatabaseLookup(v, filename);

	if (database == NULL) {
		tracef("not found");
		*data = NULL;
		*n = 0;
		return 0;
	}

	if (database->n_pages != vfsDatabaseGetNumberOfPages(database)) {
		tracef("corrupt");
		return SQLITE_CORRUPT;
	}

	wal = &database->wal;

	*n = (size_t)(vfsDatabaseFileSize(database) + vfsWalSize(wal));
	/* TODO: we should fix the tests and use sqlite3_malloc instead. */
	*data = raft_malloc(*n);
	if (*data == NULL) {
		tracef("malloc");
		return DQLITE_NOMEM;
	}

	cursor = *data;

	vfsDatabaseSnapshot(database, &cursor);
	vfsWalSnapshot(wal, &cursor);

	return 0;
}

static void vfsDatabaseShallowSnapshot(struct vfsDatabase *d,
				       struct dqlite_buffer *bufs, uint32_t n)
{
	uint32_t page_size;

	page_size = vfsDatabaseGetPageSize(d);
	assert(page_size > 0);

	if (d->n_pages < n) {
		n = d->n_pages;
	}

	/* Fill the buffers with pointers to all of the database pages */
	for (unsigned i = 0; i < n; ++i) {
		bufs[i].base = d->pages[i];
		bufs[i].len = page_size;
	}
}

static void vfsWalShallowSnapshot(struct vfsWal *w,
				  struct dqlite_buffer *bufs,
				  uint32_t n) {
	uint32_t page_size;
	unsigned i;

	if (w->n_frames == 0) {
		return;
	}

	page_size = vfsWalGetPageSize(w);
	assert(page_size > 0);

	for (i = 0; i < w->n_frames; i++) {
		struct vfsFrame *frame = w->frames[i];
		uint32_t page_number = vfsFrameGetPageNumber(frame);
		assert(page_number <= n);
		bufs[page_number - 1].base = frame->page;
		bufs[page_number - 1].len = page_size;
	}
}

int VfsShallowSnapshot(sqlite3_vfs *vfs,
		       const char *filename,
		       struct dqlite_buffer bufs[],
		       uint32_t n)
{
	tracef("vfs snapshot filename %s", filename);
	struct vfs *v;
	struct vfsDatabase *database;

	v = (struct vfs *)(vfs->pAppData);
	database = vfsDatabaseLookup(v, filename);

	if (database == NULL) {
		tracef("not found");
		return -1;
	}

	if (database->n_pages != vfsDatabaseGetNumberOfPages(database)) {
		tracef("corrupt");
		return SQLITE_CORRUPT;
	}

	if (vfsDatabaseNumPages(database, true) != n) {
		tracef("not enough buffers provided");
		return SQLITE_MISUSE;
	}

	vfsDatabaseShallowSnapshot(database, bufs, n);
	/* Update the bufs array with newer versions of pages from the WAL. */
	vfsWalShallowSnapshot(&database->wal, bufs, n);

	return 0;
}

static int vfsDatabaseRestore(struct vfsDatabase *d,
			      const uint8_t *data,
			      size_t n)
{
	uint32_t page_size = vfsParsePageSize(ByteGetBe16(&data[16]));
	unsigned n_pages;
	void **pages;
	unsigned i;
	size_t offset;
	int rv;

	assert(page_size > 0);

	/* Check that the page size of the snapshot is consistent with what we
	 * have here. */
	assert(vfsDatabaseGetPageSize(d) == page_size);

	n_pages = (unsigned)ByteGetBe32(&data[28]);

	if (n < (uint64_t)n_pages * (uint64_t)page_size) {
		return DQLITE_ERROR;
	}

	pages = sqlite3_malloc64(sizeof *pages * n_pages);
	if (pages == NULL) {
		goto oom;
	}

	for (i = 0; i < n_pages; i++) {
		void *page = sqlite3_malloc64(page_size);
		if (page == NULL) {
			unsigned j;
			for (j = 0; j < i; j++) {
				sqlite3_free(pages[j]);
			}
			goto oom_after_pages_alloc;
		}
		pages[i] = page;
		offset = (size_t)i * (size_t)page_size;
		memcpy(page, &data[offset], page_size);
	}

	/* Truncate any existing content. */
	rv = vfsDatabaseTruncate(d, 0);
	assert(rv == 0);

	d->pages = pages;
	d->n_pages = n_pages;

	return 0;

oom_after_pages_alloc:
	sqlite3_free(pages);
oom:
	return DQLITE_NOMEM;
}

static int vfsWalRestore(struct vfsWal *w,
			 const uint8_t *data,
			 size_t n,
			 uint32_t page_size)
{
	struct vfsFrame **frames;
	unsigned n_frames;
	unsigned i;
	size_t offset;

	if (n == 0) {
		return SQLITE_OK;
	}

	assert(w->n_frames == 0);
	assert(w->n_tx == 0);

	assert(n > VFS__WAL_HEADER_SIZE);
	assert(((n - (size_t)VFS__WAL_HEADER_SIZE) %
		((size_t)vfsFrameSize(page_size))) == 0);

	n_frames = (unsigned)((n - (size_t)VFS__WAL_HEADER_SIZE) /
			      ((size_t)vfsFrameSize(page_size)));

	frames = sqlite3_malloc64(sizeof(*frames) * n_frames);
	if (frames == NULL) {
		goto oom;
	}

	memcpy(w->hdr, data, VFS__WAL_HEADER_SIZE);
	for (i = 0; i < n_frames; i++) {
		struct vfsFrame *frame = vfsFrameCreate(page_size);
		const uint8_t *p;

		if (frame == NULL) {
			unsigned j;
			for (j = 0; j < i; j++) {
				vfsFrameDestroy(frames[j]);
			}
			goto oom_after_frames_alloc;
		}
		frames[i] = frame;

		offset = (size_t)VFS__WAL_HEADER_SIZE +
			 ((size_t)i * (size_t)vfsFrameSize(page_size));
		p = &data[offset];
		memcpy(frame->header, p, VFS__FRAME_HEADER_SIZE);
		memcpy(frame->page, p + VFS__FRAME_HEADER_SIZE, page_size);
	}

	w->frames = frames;
	w->n_frames = n_frames;

	return 0;

oom_after_frames_alloc:
	sqlite3_free(frames);
oom:
	return DQLITE_NOMEM;
}

int VfsRestore(sqlite3_vfs *vfs,
	       const char *filename,
	       const void *data,
	       size_t n)
{
	tracef("vfs restore filename %s size %zd", filename, n);
	struct vfs *v;
	struct vfsDatabase *database;
	struct vfsWal *wal;
	uint32_t page_size;
	size_t offset;
	int rv;

	v = (struct vfs *)(vfs->pAppData);
	database = vfsDatabaseLookup(v, filename);
	assert(database != NULL);

	wal = &database->wal;

	/* Restore the content of the main database and of the WAL. */
	rv = vfsDatabaseRestore(database, data, n);
	if (rv != 0) {
		tracef("database restore failed %d", rv);
		return rv;
	}

	vfsInvalidateWalIndexHeader(database);

	vfsWalClose(wal);
	vfsWalInit(wal);

	page_size = vfsDatabaseGetPageSize(database);
	offset = (size_t)database->n_pages * (size_t)page_size;
	rv = vfsWalRestore(wal, data + offset, n - offset, page_size);
	if (rv != 0) {
		tracef("wal restore failed %d", rv);
		return rv;
	}

	return 0;
}

int VfsEnableDisk(struct sqlite3_vfs *vfs)
{
	if (vfs->pAppData == NULL) {
		return -1;
	}

	struct vfs *v = vfs->pAppData;
	v->disk = true;

	return 0;
}

int VfsDiskSnapshotWal(sqlite3_vfs *vfs,
		       const char *path,
		       struct dqlite_buffer *buf)
{
	struct vfs *v;
	struct vfsDatabase *database;
	struct vfsWal *wal;
	uint8_t *cursor;
	int rv;

	v = (struct vfs *)(vfs->pAppData);
	database = vfsDatabaseLookup(v, path);

	if (database == NULL) {
		tracef("not found");
		rv = SQLITE_NOTFOUND;
		goto err;
	}

	/* Copy WAL to last buffer. */
	wal = &database->wal;
	buf->len = (size_t)vfsWalSize(wal);
	buf->base = sqlite3_malloc64(buf->len);
	/* WAL can have 0 length! */
	if (buf->base == NULL && buf->len != 0) {
		rv = SQLITE_NOMEM;
		goto err;
	}
	cursor = buf->base;
	vfsWalSnapshot(wal, &cursor);

	return 0;

err:
	return rv;
}

int VfsDiskSnapshotDb(sqlite3_vfs *vfs,
		      const char *path,
		      struct dqlite_buffer *buf)
{
	struct vfs *v;
	struct vfsDatabase *database;
	int fd;
	int rv;
	char *addr;
	struct stat sb;

	v = (struct vfs *)(vfs->pAppData);
	database = vfsDatabaseLookup(v, path);

	if (database == NULL) {
		tracef("not found");
		rv = SQLITE_NOTFOUND;
		goto err;
	}

	/* mmap the database file */
	fd = open(path, O_RDONLY);
	if (fd == -1) {
		tracef("failed to open %s", path);
		rv = SQLITE_IOERR;
		goto err;
	}

	rv = fstat(fd, &sb);
	if (rv == -1) {
		tracef("fstat failed path:%s fd:%d", path, fd);
		close(fd);
		rv = SQLITE_IOERR;
		goto err;
	}

	/* TODO database size limited to whatever fits in a size_t. Multiple
	 * mmap's needed. This limitation also exists in various other places
	 * throughout the codebase. */
	addr = mmap(NULL, (size_t)sb.st_size, PROT_READ, MAP_SHARED, fd, 0);
	close(fd);
	if (addr == MAP_FAILED) {
		rv = SQLITE_IOERR;
		goto err;
	}

	buf->base = addr;
	buf->len = (size_t)sb.st_size;

	return 0;

err:
	return rv;
}

int VfsSnapshotDisk(sqlite3_vfs *vfs,
		    const char *filename,
		    struct dqlite_buffer bufs[],
		    unsigned n)
{
	int rv;
	if (n != 2) {
		return -1;
	}

	rv = VfsDiskSnapshotDb(vfs, filename, &bufs[0]);
	if (rv != 0) {
		return rv;
	}

	rv = VfsDiskSnapshotWal(vfs, filename, &bufs[1]);
	return rv;
}

static int vfsDiskDatabaseRestore(struct vfsDatabase *d,
				  const char *filename,
				  const uint8_t *data,
				  size_t n)
{
	int rv = 0;
	int fd;
	ssize_t sz; /* rv of write */
	uint32_t page_size;
	unsigned n_pages;
	const uint8_t *cursor;
	size_t n_left; /* amount of data left to write */

	fd = open(filename, O_CREAT | O_TRUNC | O_WRONLY, 0600);
	if (fd == -1) {
		tracef("fopen failed filename:%s", filename);
		return -1;
	}

	n_left = n;
	cursor = data;
	while (n_left > 0) {
		sz = write(fd, cursor, n_left);
		/* sz == 0 should not be possible when writing a positive amount
		 * of bytes. */
		if (sz <= 0) {
			tracef("fwrite failed n:%zd sz:%zd errno:%d", n_left,
			       sz, errno);
			rv = DQLITE_ERROR;
			goto out;
		}
		n_left -= (size_t)sz;
		cursor += sz;
	}

	page_size = vfsParsePageSize(ByteGetBe16(&data[16]));
	assert(page_size > 0);
	/* Check that the page size of the snapshot is consistent with what we
	 * have here. */
	assert(vfsDatabaseGetPageSize(d) == page_size);

	n_pages = (unsigned)ByteGetBe32(&data[28]);
	d->n_pages = n_pages;
	d->page_size = page_size;

out:
	close(fd);
	return rv;
}

int VfsDiskRestore(sqlite3_vfs *vfs,
		   const char *path,
		   const void *data,
		   size_t main_size,
		   size_t wal_size)
{
	tracef("vfs restore path %s main_size %zd wal_size %zd", path,
	       main_size, wal_size);
	struct vfs *v;
	struct vfsDatabase *database;
	struct vfsWal *wal;
	uint32_t page_size;
	int rv;

	v = (struct vfs *)(vfs->pAppData);
	database = vfsDatabaseLookup(v, path);
	assert(database != NULL);

	wal = &database->wal;

	/* Restore the content of the main database and of the WAL. */
	rv = vfsDiskDatabaseRestore(database, path, data, main_size);
	if (rv != 0) {
		tracef("database restore failed %d", rv);
		return rv;
	}

	vfsInvalidateWalIndexHeader(database);

	vfsWalClose(wal);
	vfsWalInit(wal);

	page_size = vfsDatabaseGetPageSize(database);
	rv = vfsWalRestore(wal, data + main_size, wal_size, page_size);
	if (rv != 0) {
		tracef("wal restore failed %d", rv);
		return rv;
	}

	return 0;
}

uint64_t VfsDatabaseSize(sqlite3_vfs *vfs,
			 const char *path,
			 unsigned n,
			 unsigned page_size)
{
	struct vfs *v;
	struct vfsDatabase *database;
	struct vfsWal *wal;
	uint64_t new_wal_size;

	v = (struct vfs *)(vfs->pAppData);
	database = vfsDatabaseLookup(v, path);
	assert(database != NULL);

	wal = &database->wal;
	new_wal_size = (uint64_t)vfsWalSize(wal);
	if (new_wal_size == 0) {
		new_wal_size += (uint64_t)VFS__WAL_HEADER_SIZE;
	}
	new_wal_size += (uint64_t)n * (uint64_t)vfsFrameSize(page_size);
	return (uint64_t)vfsDatabaseFileSize(database) + new_wal_size;
}

uint64_t VfsDatabaseSizeLimit(sqlite3_vfs *vfs)
{
	(void)vfs;
	return (uint64_t)SIZE_MAX;
}<|MERGE_RESOLUTION|>--- conflicted
+++ resolved
@@ -1090,75 +1090,8 @@
 
 static int vfsWalFileSize(sqlite3_file* file, sqlite3_int64 *pSize)
 {
-<<<<<<< HEAD
 	struct vfsWalFile *f = (struct vfsWalFile *)file;
 	*pSize = (sqlite3_int64)vfsWalSize(f->wal);
-=======
-	unsigned page_size;
-	unsigned pgno;
-	void *page;
-
-	if (d->n_pages == 0) {
-		/* From SQLite docs:
-		*
-		*   If xRead() returns SQLITE_IOERR_SHORT_READ it must also fill
-		*   in the unread portions of the buffer with zeros.  A VFS that
-		*   fails to zero-fill short reads might seem to work.  However,
-		*   failure to zero-fill short reads will eventually lead to
-		*   database corruption.
-		*/
-		memset(buf, 0, (size_t)amount);
-		return SQLITE_IOERR_SHORT_READ;
-	}
-
-	/* If the main database file is not empty, we expect the
-	 * page size to have been set by an initial write. */
-	page_size = vfsDatabaseGetPageSize(d);
-	assert(page_size > 0);
-
-	if (offset < (int)page_size) {
-		/* Reading from page 1. We expect the read to be
-		 * at most page_size bytes. */
-		assert(amount <= (int)page_size);
-		pgno = 1;
-	} else {
-		/* For pages greater than 1, we expect an offset
-		 * that starts exactly at a page boundary. The read
-		 * size can be less than a full page when SQLite
-		 * is compiled with SQLITE_DIRECT_OVERFLOW_READ
-		 * (enabled by default since 3.45.1). */
-		assert(amount <= (int)page_size);
-
-		assert((offset % (int)page_size) == 0);
-		pgno = (unsigned)(offset / (int)page_size) + 1;
-	}
-
-	assert(pgno > 0);
-
-	page = vfsDatabasePageLookup(d, pgno);
-
-	if (page == NULL) {
-		/* From SQLite docs:
-		*
-		*   If xRead() returns SQLITE_IOERR_SHORT_READ it must also fill
-		*   in the unread portions of the buffer with zeros.  A VFS that
-		*   fails to zero-fill short reads might seem to work.  However,
-		*   failure to zero-fill short reads will eventually lead to
-		*   database corruption.
-		*/
-		memset(buf, 0, (size_t)amount);
-		return SQLITE_IOERR_SHORT_READ;
-	}
-
-	if (pgno == 1) {
-		/* Read the desired part of page 1. */
-		memcpy(buf, (char *)page + offset, (size_t)amount);
-	} else {
-		/* Read the page. */
-		memcpy(buf, page, (size_t)amount);
-	}
-
->>>>>>> 7bcb2be4
 	return SQLITE_OK;
 }
 
@@ -1213,7 +1146,14 @@
 	}
 
 	if (index == 0) {
-		/* This is an attempt to read a page that was never written. */
+		/* From SQLite docs:
+		*
+		*   If xRead() returns SQLITE_IOERR_SHORT_READ it must also fill
+		*   in the unread portions of the buffer with zeros.  A VFS that
+		*   fails to zero-fill short reads might seem to work.  However,
+		*   failure to zero-fill short reads will eventually lead to
+		*   database corruption.
+		*/
 		memset(buf, 0, (size_t)amount);
 		return SQLITE_IOERR_SHORT_READ;
 	}
