#include "gateway.h"
#include <sqlite3.h>

#include "bind.h"
#include "leader.h"
#include "lib/threadpool.h"
#include "protocol.h"
#include "query.h"
#include "raft.h"
#include "request.h"
#include "response.h"
#include "tracing.h"
#include "translate.h"
#include "tuple.h"
#include "vfs.h"

#define RAFT_GATEWAY_PARSE 0xff01 /* Internal use only */

static bool is_statement_empty(sqlite3 *conn, const char *sql)
{
	if (sql == NULL || sql[0] == '\0') {
		return true;
	}
	sqlite3_stmt *stmt = NULL;
	int rc = sqlite3_prepare_v2(conn, sql, -1, &stmt, NULL);
	sqlite3_finalize(stmt);
	return rc == SQLITE_OK && stmt == NULL;
}

static void interrupt(struct gateway *g);

void gateway__init(struct gateway *g,
		   struct config *config,
		   struct registry *registry,
		   struct raft *raft)
{
	tracef("gateway init");
	*g = (struct gateway){
		.config = config,
		.registry = registry,
		.raft = raft,
		.protocol = DQLITE_PROTOCOL_VERSION,
	};
	stmt__registry_init(&g->stmts);
}

static void gateway__leader_close_cb(struct leader *leader)
{
	PRE(leader->data != NULL);
	struct gateway *g = leader->data;
	raft_free(leader);
	g->leader = NULL;
	stmt__registry_close(&g->stmts);
	if (g->close_cb != NULL) {
		g->close_cb(g);
	}
}

static void gateway_finalize(struct gateway *g)
{
	if (g->leader != NULL) {
		/* Before closing the gateway, signal to the existing leader that we
		 * are closing and wait to drain the queue. */
		leader__close(g->leader, gateway__leader_close_cb);
	} else if (g->close_cb != NULL) {
		stmt__registry_close(&g->stmts);
		g->close_cb(g);
	}
}

void gateway__close(struct gateway *g, gateway_close_cb cb)
{
	PRE(cb != NULL);
	g->close_cb = cb;
	if (g->req != NULL) {
		tracef("gateway deferred close");
		/* An exec is still running, so it is not possible to close
		 * right away. Instead, we wait for the exec to finish and then
		 * call the close callback. */
		interrupt(g);
	} else {
		tracef("gateway close");
		gateway_finalize(g);
	}
}

#define DECLARE_REQUEST(REQ, ...) struct request_##REQ request = { 0 }
#define DECLARE_RESPONSE(REQ, RES, ...) \
	DECLARE_REQUEST(REQ);           \
	struct response_##RES response = { 0 }

#define __GET_DECLARE_RESPONSE_MACRO(REQ, RES, MACRO, ...) MACRO

#define DECLARE_V0(...)                                             \
	__GET_DECLARE_RESPONSE_MACRO(__VA_ARGS__, DECLARE_RESPONSE, \
				     DECLARE_REQUEST)               \
	(__VA_ARGS__)

#define INIT_V0(REQ, ...)                                             \
	{                                                             \
		int rv_;                                              \
		if (req->schema != 0) {                               \
			tracef("bad schema version %d", req->schema); \
			failure(req, DQLITE_PARSE,                    \
				"unrecognized schema version");       \
			return 0;                                     \
		}                                                     \
		rv_ = request_##REQ##__decode(cursor, &request);      \
		if (rv_ != 0) {                                       \
			return rv_;                                   \
		}                                                     \
	}

/* START_V0(request_type[, response_type]) declares a request for protocol
 * version 0 and decodes it. If response_type is also passed, a response will
 * also be declared and initialized to 0. */
#define START_V0(...)            \
	DECLARE_V0(__VA_ARGS__); \
	INIT_V0(__VA_ARGS__)

#define CHECK_LEADER(REQ)                                            \
	if (raft_state(g->raft) != RAFT_LEADER) {                    \
		failure(REQ, SQLITE_IOERR_NOT_LEADER, "not leader"); \
		return 0;                                            \
	}

#define SUCCESS(LOWER, UPPER, RESP, SCHEMA)                                    \
	{                                                                      \
		size_t _n = response_##LOWER##__sizeof(&RESP);                 \
		char *_cursor;                                                 \
		assert(_n % 8 == 0);                                           \
		_cursor = buffer__advance(req->buffer, _n);                    \
		/* Since responses are small and the buffer it's at least 4096 \
		 * bytes, this can't fail. */                                  \
		assert(_cursor != NULL);                                       \
		response_##LOWER##__encode(&RESP, &_cursor);                   \
		req->cb(req, 0, DQLITE_RESPONSE_##UPPER, SCHEMA);              \
	}

/* Encode the given success response and invoke the request callback,
 * using schema version 0. */
#define SUCCESS_V0(LOWER, UPPER) SUCCESS(LOWER, UPPER, response, 0)

/* Lookup the database with the given ID. */
#define LOOKUP_DB(ID)                                                \
	if (ID != 0 || g->leader == NULL) {                          \
		failure(req, SQLITE_NOTFOUND, "no database opened"); \
		return 0;                                            \
	}

/* Lookup the statement with the given ID. */
#define LOOKUP_STMT(ID)                                    \
	stmt = stmt__registry_get(&g->stmts, ID);          \
	if (stmt == NULL) {                                \
		failure(req, SQLITE_NOTFOUND,              \
			"no statement with the given id"); \
		return 0;                                  \
	}

#define FAIL_IF_CHECKPOINTING                                                  \
	{                                                                      \
		struct sqlite3_file *_file;                                    \
		int _rv;                                                       \
		_rv = sqlite3_file_control(g->leader->conn, NULL,              \
					   SQLITE_FCNTL_FILE_POINTER, &_file); \
		assert(_rv == SQLITE_OK); /* Should never fail */              \
		_rv = _file->pMethods->xShmLock(                               \
		    _file, 1 /* checkpoint lock */, 1,                         \
		    SQLITE_SHM_LOCK | SQLITE_SHM_EXCLUSIVE);                   \
		if (_rv != 0) {                                                \
			assert(_rv == SQLITE_BUSY);                            \
			failure(req, SQLITE_BUSY, "checkpoint in progress");   \
			return 0;                                              \
		}                                                              \
		_file->pMethods->xShmLock(                                     \
		    _file, 1 /* checkpoint lock */, 1,                         \
		    SQLITE_SHM_UNLOCK | SQLITE_SHM_EXCLUSIVE);                 \
	}

/* Encode fa failure response and invoke the request callback */
static void failure(struct handle *req, int code, const char *message)
{
	char *cursor;
	struct response_failure failure = {
		.code = (uint64_t)code,
		.message = message,
	};
	size_t n = response_failure__sizeof(&failure);
	assert(n % 8 == 0);
	cursor = buffer__advance(req->buffer, n);
	/* The buffer has at least 4096 bytes, and error messages are shorter
	 * than that. So this can't fail. */
	assert(cursor != NULL);
	response_failure__encode(&failure, &cursor);
	req->cb(req, code, DQLITE_RESPONSE_FAILURE, 0);
}

/**
 * exec_failure translate the tuple (raft_error, sqlite_error) into
 * a SQLITE_XXX error code and message and calls failure. It is important
 * not to call any sqlite3_XXX function after the failure and before calling
 * this function as it might change the error message in the connection.
 */
static void exec_failure(struct gateway *g, struct handle *req, int raft_rc)
{
	PRE(g->req == NULL);
	PRE(raft_rc != 0);

	if (raft_rc == RAFT_BUSY) {
		return failure(req, SQLITE_BUSY, sqlite3_errstr(SQLITE_BUSY));
	}
	
	if (raft_rc == RAFT_NOTLEADER) {
		return failure(req, SQLITE_IOERR_NOT_LEADER, "not leader");
	}
	
	if (raft_rc == RAFT_LEADERSHIPLOST) {
		return failure(req, SQLITE_IOERR_LEADERSHIP_LOST,
			       "leadership lost");
	}

	if (raft_rc == RAFT_GATEWAY_PARSE) {
		return failure(req, SQLITE_ERROR, "bind parameters");
	}

	if (raft_rc == RAFT_ERROR) {
		/* Generic error, check if there is some more information in the
		 * connection */
		int sqlite_status = sqlite3_extended_errcode(g->leader->conn);
		if (sqlite_status == SQLITE_ROW) {
			return failure(
			    req, SQLITE_ERROR,
			    "rows yielded when none expected for EXEC request");
		}

		if (sqlite_status != SQLITE_OK && sqlite_status != SQLITE_DONE) {
			return failure(req, sqlite_status,
				       sqlite3_errmsg(g->leader->conn));
		}
	}

	return failure(req, SQLITE_IOERR, "leader exec failed");
}

static int handle_leader_legacy(struct gateway *g, struct handle *req)
{
	tracef("handle leader legacy");
	struct cursor *cursor = &req->cursor;
	START_V0(leader, server_legacy);
	raft_id id;
	raft_leader(g->raft, &id, &response.address);
	if (response.address == NULL) {
		response.address = "";
	}
	SUCCESS_V0(server_legacy, SERVER_LEGACY);
	return 0;
}

static int handle_leader(struct gateway *g, struct handle *req)
{
	tracef("handle leader");
	struct cursor *cursor = &req->cursor;
	raft_id id = 0;
	const char *address = NULL;
	unsigned i;
	if (g->protocol == DQLITE_PROTOCOL_VERSION_LEGACY) {
		return handle_leader_legacy(g, req);
	}
	START_V0(leader, server);

	/* Only voters might now who the leader is. */
	for (i = 0; i < g->raft->configuration.n; i++) {
		struct raft_server *server = &g->raft->configuration.servers[i];
		if (server->id == g->raft->id && server->role == RAFT_VOTER) {
			tracef("handle leader - dispatch to %llu", server->id);
			raft_leader(g->raft, &id, &address);
			break;
		}
	}

	response.id = id;
	response.address = address;
	if (response.address == NULL) {
		response.address = "";
	}
	SUCCESS_V0(server, SERVER);
	return 0;
}

static int handle_client(struct gateway *g, struct handle *req)
{
	tracef("handle client");
	struct cursor *cursor = &req->cursor;
	START_V0(client, welcome);
	g->client_id = request.id;
	response.heartbeat_timeout = g->config->heartbeat_timeout;
	SUCCESS_V0(welcome, WELCOME);
	return 0;
}

static int handle_open(struct gateway *g, struct handle *req)
{
	tracef("handle open");
	struct cursor *cursor = &req->cursor;
	struct db *db;
	int rc;
	START_V0(open, db);
	CHECK_LEADER(req);
	if (g->leader != NULL) {
		tracef("already open");
		failure(req, SQLITE_BUSY,
			"a database for this connection is already open");
		return 0;
	}
	rc = registry__db_get(g->registry, request.filename, &db);
	if (rc != 0) {
		tracef("registry db get failed %d", rc);
		return rc;
	}
	g->leader = raft_malloc(sizeof *g->leader);
	if (g->leader == NULL) {
		tracef("malloc failed");
		return DQLITE_NOMEM;
	}
	rc = leader__init(g->leader, db, g->raft);
	if (rc != 0) {
		tracef("leader init failed %d", rc);
		raft_free(g->leader);
		g->leader = NULL;
		return rc;
	}
	g->leader->data = g;
	response.id = 0;
	SUCCESS_V0(db, DB);
	return 0;
}

static void handle_prepare_done_cb(struct exec *exec)
{
	PRE(exec != NULL);
	struct gateway *g = exec->data;
	PRE(g != NULL && g->req != NULL);
	struct handle *req = g->req;
	int status = exec->status;
	sqlite3_stmt *stmt = exec->stmt;
	const char *sql = exec->sql;
	const char *tail = exec->tail;
	raft_free(exec);
	g->req = NULL;

	if (g->close_cb) {
		/* The gateway is closing. All resources should be closed. */
		sqlite3_finalize(stmt);
		return gateway_finalize(g);
	}
	if (status != 0) {
		return exec_failure(g, req, status);
	}

	if (stmt == NULL) {
		/* FIXME Should we use a code other than 0 here? */
		return failure(req, 0, "empty statement");
	}


	if (req->schema == DQLITE_PREPARE_STMT_SCHEMA_V0) {
		if (!is_statement_empty(g->leader->conn, tail)) {
			sqlite3_finalize(stmt);
			return failure(req, SQLITE_ERROR,
				"nonempty statement tail");
		}
	}

	struct stmt *registry_stmt;
	int rc = stmt__registry_add(&g->stmts, &registry_stmt);
	if (rc != 0) {
		sqlite3_finalize(stmt);
		return failure(req, SQLITE_NOMEM, "stmt registry add failed");
	}
	registry_stmt->stmt = stmt;

	struct response_stmt response_v0 = {};
	struct response_stmt_with_offset response_v1 = {};
	switch (req->schema) {
		case DQLITE_PREPARE_STMT_SCHEMA_V0:
			response_v0.db_id = (uint32_t)req->db_id;
			response_v0.id = (uint32_t)registry_stmt->id;
			response_v0.params =
				(uint64_t)sqlite3_bind_parameter_count(
				registry_stmt->stmt);
			SUCCESS(stmt, STMT, response_v0,
				DQLITE_PREPARE_STMT_SCHEMA_V0);
			break;
		case DQLITE_PREPARE_STMT_SCHEMA_V1:
			response_v1.db_id = (uint32_t)req->db_id;
			response_v1.id = (uint32_t)registry_stmt->id;
			response_v1.params =
				(uint64_t)sqlite3_bind_parameter_count(
				registry_stmt->stmt);
			response_v1.offset = (uint64_t)(tail - sql);
			SUCCESS(stmt_with_offset, STMT_WITH_OFFSET,
				response_v1,
				DQLITE_PREPARE_STMT_SCHEMA_V1);
			break;
		default:
			assert(0);
	}
}

static int handle_prepare(struct gateway *g, struct handle *req)
{
	tracef("handle prepare");
	struct cursor *cursor = &req->cursor;
	struct request_prepare request = { 0 };
	int rc;

	if (!IN(req->schema, DQLITE_PREPARE_STMT_SCHEMA_V0,
		DQLITE_PREPARE_STMT_SCHEMA_V1)) {
		failure(req, SQLITE_ERROR, "unrecognized schema version");
		return 0;
	}
	rc = request_prepare__decode(cursor, &request);
	if (rc != 0) {
		return rc;
	}

	CHECK_LEADER(req);
	LOOKUP_DB(request.db_id);

	/* This cast is safe as long as the TODO in LOOKUP_DB is not
	 * implemented. */
	req->db_id = (size_t)request.db_id;

	struct exec *exec = raft_malloc(sizeof *exec);
	if (exec == NULL) {
		return DQLITE_NOMEM;
	}
	*exec = (struct exec){
		.data = g,
		.sql = request.sql,
	};
	g->req = req;
	leader_exec(g->leader, exec, NULL, handle_prepare_done_cb);
	return 0;
}

static int handle_finalize(struct gateway *g, struct handle *req)
{
	tracef("handle finalize");
	struct cursor *cursor = &req->cursor;
	struct stmt *stmt;
	int rv;
	START_V0(finalize, empty);
	LOOKUP_DB(request.db_id);
	LOOKUP_STMT(request.stmt_id);
	rv = stmt__registry_del(&g->stmts, stmt);
	if (rv != 0) {
		tracef("handle finalize registry del failed %d", rv);
		failure(req, rv, "finalize statement");
		return 0;
	}
	SUCCESS_V0(empty, EMPTY);
	return 0;
}

/* Fill a result response with the last inserted ID and number of rows
 * affected. */
static void fill_result(struct gateway *g, struct response_result *response)
{
	assert(g->leader != NULL);
	response->last_insert_id =
	    (uint64_t)sqlite3_last_insert_rowid(g->leader->conn);
	/* FIXME eventually we should consider using sqlite3_changes64 here */
	response->rows_affected = (uint64_t)sqlite3_changes(g->leader->conn);
}

static int exec_work(struct raft_io_async_work *work)
{
	struct exec *exec = work->data;
	struct gateway *g = exec->data;
	struct handle *req = g->req;

	int rv = bind__params(exec->stmt, &req->decoder);
	if (rv != DQLITE_OK) {
		leader_exec_result(exec, RAFT_GATEWAY_PARSE);
	} else {
		req->parameters_bound = true;
		rv = sqlite3_step(exec->stmt);
		leader_exec_result(exec,
				   rv == SQLITE_DONE ? RAFT_OK : RAFT_ERROR);
	}

	return RAFT_OK;
}

static void exec_work_done(struct raft_io_async_work *req, int status)
{
	assert(status == RAFT_OK);
	return leader_exec_resume(req->data);
}

static void handle_exec_work_cb(struct exec *exec)
{
	PRE(exec->stmt != NULL);
	struct gateway *g = exec->data;
	g->work = (struct raft_io_async_work){
		.data = exec,
		.work = exec_work,
	};
	int rv = g->raft->io->async_work(g->raft->io, &g->work, exec_work_done);
	if (rv != RAFT_OK) {
		leader_exec_result(exec, rv);
		TAIL return leader_exec_resume(exec);
	}
}

static void handle_exec_done_cb(struct exec *exec)
{
	struct gateway *g = exec->data;
	PRE(g->leader != NULL && g->req != NULL);
	int raft_status = exec->status;
	struct handle *req = g->req;
	sqlite3_stmt *stmt = exec->stmt;
	raft_free(exec);

	g->req = NULL;

	if (g->close_cb != NULL) {
		return gateway_finalize(g);
	}

	if (raft_status != 0) {
		exec_failure(g, req, raft_status);
		goto done;
	}

	struct response_result response;
	fill_result(g, &response);
	SUCCESS(result, RESULT, response, 0);

done:
	sqlite3_clear_bindings(stmt);
	sqlite3_reset(stmt);
}

static int handle_exec(struct gateway *g, struct handle *req)
{
	tracef("handle exec schema:%" PRIu8, req->schema);
	struct cursor *cursor = &req->cursor;
	struct stmt *stmt;
	struct request_exec request = { 0 };
	int rv;

	if (!IN(req->schema, DQLITE_REQUEST_PARAMS_SCHEMA_V0,
		DQLITE_REQUEST_PARAMS_SCHEMA_V1)) {
		tracef("bad schema version %d", req->schema);
		failure(req, SQLITE_ERROR, "unrecognized schema version");
		return 0;
	}

	/* The v0 and v1 schemas only differ in the layout of the tuple,
	 * so we can use the same decode function for both. */
	rv = request_exec__decode(cursor, &request);
	if (rv != 0) {
		return rv;
	}

	int format = req->schema == DQLITE_REQUEST_PARAMS_SCHEMA_V0
			 ? TUPLE__PARAMS
			 : TUPLE__PARAMS32;
	rv = tuple_decoder__init(&req->decoder, 0, format, cursor);
	if (rv != 0) {
		return rv;
	}

	CHECK_LEADER(req);
	LOOKUP_DB(request.db_id);
	LOOKUP_STMT(request.stmt_id);
	FAIL_IF_CHECKPOINTING;
	struct exec *exec = raft_malloc(sizeof *exec);
	if (exec == NULL) {
		return DQLITE_NOMEM;
	}
	*exec = (struct exec){
		.data = g,
		.stmt = stmt->stmt,
	};
	g->req = req;
	leader_exec(g->leader, exec, handle_exec_work_cb, handle_exec_done_cb);
	return 0;
}

static void handle_exec_sql_done_cb(struct exec *exec)
{
	struct gateway *g = exec->data;
	struct handle *req = g->req;
	int raft_status = exec->status;
	struct response_result response = {};

	/* Statement must be finalized manually as it is not in the registry */
	sqlite3_stmt *stmt = exec->stmt;

	if (raft_status == 0 && g->close_cb == NULL && 
		exec->tail != NULL && exec->tail[0] != '\0') {
		sqlite3_finalize(stmt);
		req->parameters_bound = false;
		*exec = (struct exec){
			.data = g,
			.sql = exec->tail,
		};
		return leader_exec(g->leader, exec, handle_exec_work_cb,
				   handle_exec_sql_done_cb);
	}
	
	g->req = NULL;
	raft_free(exec);

	if (g->close_cb != NULL) {
		sqlite3_finalize(stmt);
		return gateway_finalize(g);
	}

	if (raft_status != 0) {
		exec_failure(g, req, raft_status);
	} else {
		fill_result(g, &response);
		SUCCESS(result, RESULT, response, 0);
	}
	sqlite3_finalize(stmt);
}

static int handle_exec_sql(struct gateway *g, struct handle *req)
{
	tracef("handle exec sql schema:%" PRIu8, req->schema);
	struct cursor *cursor = &req->cursor;
	struct request_exec_sql request = { 0 };
	int rv;

	if (!IN(req->schema, DQLITE_REQUEST_PARAMS_SCHEMA_V0,
		DQLITE_REQUEST_PARAMS_SCHEMA_V1)) {
		tracef("bad schema version %d", req->schema);
		failure(req, SQLITE_ERROR, "unrecognized schema version");
		return 0;
	}
	/* The only difference in layout between the v0 and v1 requests is in
	 * the tuple, which isn't parsed until bind__params later on. */
	rv = request_exec_sql__decode(cursor, &request);
	if (rv != 0) {
		return rv;
	}

	int format = req->schema == DQLITE_REQUEST_PARAMS_SCHEMA_V0
			 ? TUPLE__PARAMS
			 : TUPLE__PARAMS32;
	rv = tuple_decoder__init(&req->decoder, 0, format, cursor);
	if (rv != 0) {
		return rv;
	}

	CHECK_LEADER(req);
	LOOKUP_DB(request.db_id);
	FAIL_IF_CHECKPOINTING;
	g->req = req;

	struct exec *exec = raft_malloc(sizeof *exec);
	if (exec == NULL) {
		return DQLITE_NOMEM;
	}
	*exec = (struct exec){
		.data = g,
		.sql = request.sql,
	};
	leader_exec(g->leader, exec, handle_exec_work_cb,
		    handle_exec_sql_done_cb);
	return 0;
}

static int query_work(struct raft_io_async_work *work)
{
	struct exec *exec = work->data;
	struct gateway *g = exec->data;
	struct handle *req = g->req;

<<<<<<< HEAD
	int rv;
=======
	if (req->cancellation_requested) {
		/* Nothing else to do. */
		sqlite3_reset(exec->stmt);
		TAIL return leader_exec_resume(exec);
	}

	if (!sqlite3_statement_empty(exec->leader->conn, exec->tail)) {
		leader_exec_result(exec, RAFT_ERROR);
		TAIL return leader_exec_resume(exec);
	}

	exec->tail = NULL;
	int rc;
>>>>>>> 2341b5cb
	if (!req->parameters_bound) {
		PRE(!sqlite3_stmt_busy(exec->stmt));
		rv = bind__params(exec->stmt, &req->decoder);
		if (rv != DQLITE_OK) {
			leader_exec_result(exec, RAFT_GATEWAY_PARSE);
			return SQLITE_ERROR;
		}
		if (tuple_decoder__remaining(&req->decoder) > 0) {
			leader_exec_result(exec, RAFT_GATEWAY_PARSE);
			return SQLITE_ERROR;
		}
		/* FIXME(marco6): Should I check if all bindings were consumed?
		 * And moreover, should I allow parameters altogether in this case? */
		req->parameters_bound = true;
	}

	return query__batch(exec->stmt, req->buffer);
}

static void query_work_done(struct raft_io_async_work *work, int rc)
{
	struct exec *exec = work->data;
	struct gateway *g = exec->data;
	struct handle *req = g->req;

	if (req->cancellation_requested) {
		/* Nothing else to do. */
		return leader_exec_resume(exec);
	}

	if (rc == SQLITE_ROW) {
		/* If the statement is still running, do not resume the
		 * exec state machine, but send a response instead. The
		 * execution will resume as soon as the data has been
		 * sent. See gateway__resume. */
		struct response_rows response = {
			.eof = DQLITE_RESPONSE_ROWS_PART,
		};
		SUCCESS(rows, ROWS, response, 0);
		return;
	}

	leader_exec_result(exec, rc == SQLITE_DONE ? RAFT_OK : RAFT_ERROR);		
	return leader_exec_resume(exec);
}

static void handle_query_work_cb(struct exec *exec)
{
	struct gateway *g = exec->data;
	PRE(g->req != NULL && g->leader != NULL);
	struct handle *req = g->req;

	if (req->cancellation_requested) {
		/* Nothing else to do. */
		TAIL return leader_exec_resume(exec);
	}

	if (!is_statement_empty(exec->leader->conn, exec->tail)) {
		leader_exec_result(exec, RAFT_ERROR);
		TAIL return leader_exec_resume(exec);
	}

	exec->tail = NULL;

	g->work = (struct raft_io_async_work){
		.data = exec,
		.work = query_work,
	};
	int rv = g->raft->io->async_work(g->raft->io, &g->work, query_work_done);
	if (rv != RAFT_OK) {
		leader_exec_result(exec, rv);
		TAIL return leader_exec_resume(exec);
	}
}

static void handle_query_done_cb(struct exec *exec)
{
	struct gateway *g = exec->data;
	PRE(g != NULL);
	struct handle *req = g->req;
	PRE(req != NULL);
	int status = exec->status;
	sqlite3_stmt *stmt = exec->stmt;
	g->req = NULL;
	raft_free(exec);

	if (g->close_cb != NULL) {
		return gateway_finalize(g);
	}

	if (status != 0) {
		exec_failure(g, req, status);
		goto done;
	}

	if (req->cancellation_requested) {
		struct response_empty response = { 0 };
		SUCCESS(empty, EMPTY, response, 0);
		goto done;
	}

	struct response_rows response = {
		.eof = DQLITE_RESPONSE_ROWS_DONE,
	};
	SUCCESS(rows, ROWS, response, 0);

done:
	sqlite3_clear_bindings(stmt);
	sqlite3_reset(stmt);
}

static int handle_query(struct gateway *g, struct handle *req)
{
	tracef("handle query schema:%" PRIu8, req->schema);
	struct cursor *cursor = &req->cursor;
	struct stmt *stmt;
	struct request_query request = { 0 };
	int rv;

	if (!IN(req->schema, DQLITE_REQUEST_PARAMS_SCHEMA_V0,
		DQLITE_REQUEST_PARAMS_SCHEMA_V1)) {
		tracef("bad schema version %d", req->schema);
		failure(req, SQLITE_ERROR, "unrecognized schema version");
		return 0;
	}
	/* The only difference in layout between the v0 and v1 requests is in
	 * the tuple, which isn't parsed until bind__params later on. */
	rv = request_query__decode(cursor, &request);
	if (rv != 0) {
		return rv;
	}
	int format = req->schema == DQLITE_REQUEST_PARAMS_SCHEMA_V0
			 ? TUPLE__PARAMS
			 : TUPLE__PARAMS32;
	rv = tuple_decoder__init(&req->decoder, 0, format, cursor);
	if (rv != 0) {
		return rv;
	}

	CHECK_LEADER(req);
	LOOKUP_DB(request.db_id);
	LOOKUP_STMT(request.stmt_id);
	FAIL_IF_CHECKPOINTING;
	g->req = req;

	struct exec *exec = raft_malloc(sizeof *exec);
	if (exec == NULL) {
		return DQLITE_ERROR;
	}
	*exec = (struct exec){
		.data = g,
		.stmt = stmt->stmt,
	};
	leader_exec(g->leader, exec, handle_query_work_cb,
		    handle_query_done_cb);
	return 0;
}

static void handle_query_sql_done_cb(struct exec *exec)
{
	struct gateway *g = exec->data;
	PRE(g != NULL);
	struct handle *req = g->req;
	PRE(req != NULL);
	int status = exec->status;
	bool tail = exec->stmt != NULL && exec->tail != NULL;
	sqlite3_stmt *stmt = exec->stmt;
	g->req = NULL;
	raft_free(exec);

	if (g->close_cb != NULL) {
		/* Statement must be finalized manually as it is not in the registry */
		sqlite3_finalize(stmt);
		return gateway_finalize(g);
	}

	if (status != RAFT_OK && tail) {
		failure(req, SQLITE_ERROR, "nonempty statement tail");
		goto done;
	}

	if (status != RAFT_OK && !tail) {
		exec_failure(g, req, status);
		goto done;
	}

	if (req->cancellation_requested) {
		struct response_empty response = { 0 };
		SUCCESS(empty, EMPTY, response, 0);
		goto done;
	}

	if (!req->parameters_bound) {
		failure(req, 0, "empty statement");
		goto done;
	}

	struct response_rows response = {
		.eof = DQLITE_RESPONSE_ROWS_DONE,
	};
	SUCCESS(rows, ROWS, response, 0);

done:
	sqlite3_finalize(stmt);
}

static int handle_query_sql(struct gateway *g, struct handle *req)
{
	tracef("handle query sql schema:%" PRIu8, req->schema);
	struct cursor *cursor = &req->cursor;
	struct request_query_sql request = { 0 };
	int rv;

	/* Fail early if the schema version isn't recognized. */
	if (!IN(req->schema, DQLITE_REQUEST_PARAMS_SCHEMA_V0,
		DQLITE_REQUEST_PARAMS_SCHEMA_V1)) {
		tracef("bad schema version %d", req->schema);
		failure(req, SQLITE_ERROR, "unrecognized schema version");
		return 0;
	}
	/* Schema version only affect the tuple format, which is parsed later */
	rv = request_query_sql__decode(cursor, &request);
	if (rv != 0) {
		return rv;
	}
	int format = req->schema == DQLITE_REQUEST_PARAMS_SCHEMA_V0
			 ? TUPLE__PARAMS
			 : TUPLE__PARAMS32;
	rv = tuple_decoder__init(&req->decoder, 0, format, cursor);
	if (rv != 0) {
		return rv;
	}

	CHECK_LEADER(req);
	LOOKUP_DB(request.db_id);
	FAIL_IF_CHECKPOINTING;
	g->req = req;

	struct exec *exec = raft_malloc(sizeof *exec);
	if (exec == NULL) {
		return DQLITE_ERROR;
	}
	*exec = (struct exec){
		.data = g,
		.sql = request.sql,
	};

	leader_exec(g->leader, exec, handle_query_work_cb,
		    handle_query_sql_done_cb);
	return 0;
}

/*
 * An interrupt can only be handled when a query is already yielding rows.
 */
static int handle_interrupt(struct gateway *g, struct handle *req)
{
	tracef("handle interrupt");
	g->req = NULL;
	struct cursor *cursor = &req->cursor;
	START_V0(interrupt, empty);
	SUCCESS_V0(empty, EMPTY);
	return 0;
}

static void interrupt(struct gateway *g)
{
	g->req->cancellation_requested = true;
	if (g->leader != NULL && g->leader->exec != NULL) {
		leader_exec_abort(g->leader->exec);
	}
}

struct change {
	struct gateway *gateway;
	struct raft_change req;
};

static void raftChangeCb(struct raft_change *change, int status)
{
	tracef("raft change cb status:%d", status);
	struct change *r = change->data;
	struct gateway *g = r->gateway;
	struct handle *req = g->req;
	struct response_empty response = { 0 };
	g->req = NULL;
	raft_free(r);
	if (g->close_cb != NULL) {
		g->close_cb(g);
	} else if (status != 0) {
		failure(req, translateRaftErrCode(status),
			raft_strerror(status));
	} else {
		SUCCESS(empty, EMPTY, response, 0);
	}
}

static int handle_add(struct gateway *g, struct handle *req)
{
	tracef("handle add");
	struct cursor *cursor = &req->cursor;
	struct change *r;
	int rv;
	START_V0(add);

	CHECK_LEADER(req);

	r = raft_malloc(sizeof *r);
	if (r == NULL) {
		return DQLITE_NOMEM;
	}
	r->gateway = g;
	r->req.data = r;
	g->req = req;

	rv = raft_add(g->raft, &r->req, request.id, request.address,
		      raftChangeCb);
	if (rv != 0) {
		tracef("raft add failed %d", rv);
		g->req = NULL;
		raft_free(r);
		failure(req, translateRaftErrCode(rv), raft_strerror(rv));
		return 0;
	}

	return 0;
}

static int handle_promote_or_assign(struct gateway *g, struct handle *req)
{
	tracef("handle assign");
	struct cursor *cursor = &req->cursor;
	struct change *r;
	uint64_t role = DQLITE_VOTER;
	int rv;
	START_V0(promote_or_assign);

	CHECK_LEADER(req);

	/* Detect if this is an assign role request, instead of the former
	 * promote request. */
	if (cursor->cap > 0) {
		rv = uint64__decode(cursor, &role);
		if (rv != 0) {
			tracef("handle assign promote rv %d", rv);
			return rv;
		}
	}

	r = raft_malloc(sizeof *r);
	if (r == NULL) {
		tracef("malloc failed");
		return DQLITE_NOMEM;
	}
	r->gateway = g;
	r->req.data = r;
	g->req = req;

	rv = raft_assign(g->raft, &r->req, request.id,
			 translateDqliteRole((int)role), raftChangeCb);
	if (rv != 0) {
		tracef("raft_assign failed %d", rv);
		g->req = NULL;
		raft_free(r);
		failure(req, translateRaftErrCode(rv), raft_strerror(rv));
		return 0;
	}

	return 0;
}

static int handle_remove(struct gateway *g, struct handle *req)
{
	tracef("handle remove");
	struct cursor *cursor = &req->cursor;
	struct change *r;
	int rv;
	START_V0(remove);

	CHECK_LEADER(req);

	r = raft_malloc(sizeof *r);
	if (r == NULL) {
		tracef("malloc failed");
		return DQLITE_NOMEM;
	}
	r->gateway = g;
	r->req.data = r;
	g->req = req;

	rv = raft_remove(g->raft, &r->req, request.id, raftChangeCb);
	if (rv != 0) {
		tracef("raft_remote failed %d", rv);
		g->req = NULL;
		raft_free(r);
		failure(req, translateRaftErrCode(rv), raft_strerror(rv));
		return 0;
	}

	return 0;
}

static int dumpFile(const char *filename,
		    uint8_t *data,
		    size_t n,
		    struct buffer *buffer)
{
	char *cur;
	uint64_t len = n;

	cur = buffer__advance(buffer, text__sizeof(&filename));
	if (cur == NULL) {
		goto oom;
	}
	text__encode(&filename, &cur);
	cur = buffer__advance(buffer, uint64__sizeof(&len));
	if (cur == NULL) {
		goto oom;
	}
	uint64__encode(&len, &cur);

	if (n == 0) {
		return 0;
	}

	assert(n % 8 == 0);
	assert(data != NULL);

	cur = buffer__advance(buffer, n);
	if (cur == NULL) {
		goto oom;
	}
	memcpy(cur, data, n);

	return 0;

oom:
	return DQLITE_NOMEM;
}

static int handle_dump(struct gateway *g, struct handle *req)
{
	tracef("handle dump");
	struct cursor *cursor = &req->cursor;
	bool err = true;
	sqlite3_vfs *vfs;
	char *cur;
	char filename[1024] = { 0 };
	void *data;
	size_t n;
	uint8_t *page;
	uint32_t database_size = 0;
	uint8_t *database;
	uint8_t *wal;
	size_t n_database;
	size_t n_wal;
	int rv;
	START_V0(dump, files);

	response.n = 2;
	cur = buffer__advance(req->buffer, response_files__sizeof(&response));
	assert(cur != NULL);
	response_files__encode(&response, &cur);

	/* It is not possible to use g->leader->db->vfs as dump call can
	 * be issued without opening the leader connection first. */
	vfs = sqlite3_vfs_find(g->config->name);
	rv = VfsSnapshot(vfs, request.filename, &data, &n);
	if (rv != 0) {
		tracef("dump failed");
		failure(req, rv, "failed to dump database");
		return 0;
	}

	if (data != NULL) {
		/* Extract the database size from the first page. */
		page = data;
		database_size += (uint32_t)(page[28] << 24);
		database_size += (uint32_t)(page[29] << 16);
		database_size += (uint32_t)(page[30] << 8);
		database_size += (uint32_t)(page[31]);

		n_database = database_size * g->config->page_size;
		n_wal = n - n_database;

		database = data;
		wal = database + n_database;
	} else {
		assert(n == 0);

		n_database = 0;
		n_wal = 0;

		database = NULL;
		wal = NULL;
	}

	rv = dumpFile(request.filename, database, n_database, req->buffer);
	if (rv != 0) {
		tracef("dump failed");
		failure(req, rv, "failed to dump database");
		goto out_free_data;
	}

	/* filename is zero inited and initially we allow only writing 1024 - 4
	 * - 1 bytes to it, so after strncpy filename will be zero-terminated
	 * and will not have overflowed. strcat adds the 4 byte suffix and
	 * also zero terminates the resulting string. */
	const char *wal_suffix = "-wal";
	strncpy(filename, request.filename,
		sizeof(filename) - strlen(wal_suffix) - 1);
	strcat(filename, wal_suffix);
	rv = dumpFile(filename, wal, n_wal, req->buffer);
	if (rv != 0) {
		tracef("wal dump failed");
		failure(req, rv, "failed to dump wal file");
		goto out_free_data;
	}

	err = false;

out_free_data:
	if (data != NULL) {
		raft_free(data);
	}

	if (!err) {
		req->cb(req, 0, DQLITE_RESPONSE_FILES, 0);
	}

	return 0;
}

static int encodeServer(struct gateway *g,
			unsigned i,
			struct buffer *buffer,
			int format)
{
	char *cur;
	uint64_t id;
	uint64_t role;
	text_t address;

	assert(format == DQLITE_REQUEST_CLUSTER_FORMAT_V0 ||
	       format == DQLITE_REQUEST_CLUSTER_FORMAT_V1);

	id = g->raft->configuration.servers[i].id;
	address = g->raft->configuration.servers[i].address;
	role =
	    (uint64_t)translateRaftRole(g->raft->configuration.servers[i].role);

	cur = buffer__advance(buffer, uint64__sizeof(&id));
	if (cur == NULL) {
		return DQLITE_NOMEM;
	}
	uint64__encode(&id, &cur);

	cur = buffer__advance(buffer, text__sizeof(&address));
	if (cur == NULL) {
		return DQLITE_NOMEM;
	}
	text__encode(&address, &cur);

	if (format == DQLITE_REQUEST_CLUSTER_FORMAT_V0) {
		return 0;
	}

	cur = buffer__advance(buffer, uint64__sizeof(&role));
	if (cur == NULL) {
		return DQLITE_NOMEM;
	}
	uint64__encode(&role, &cur);

	return 0;
}

static int handle_cluster(struct gateway *g, struct handle *req)
{
	tracef("handle cluster");
	struct cursor *cursor = &req->cursor;
	unsigned i;
	char *cur;
	int rv;
	START_V0(cluster, servers);

	if (request.format != DQLITE_REQUEST_CLUSTER_FORMAT_V0 &&
	    request.format != DQLITE_REQUEST_CLUSTER_FORMAT_V1) {
		tracef("bad cluster format");
		failure(req, DQLITE_PARSE, "unrecognized cluster format");
		return 0;
	}

	response.n = g->raft->configuration.n;
	cur = buffer__advance(req->buffer, response_servers__sizeof(&response));
	assert(cur != NULL);
	response_servers__encode(&response, &cur);

	for (i = 0; i < response.n; i++) {
		rv = encodeServer(g, i, req->buffer, (int)request.format);
		if (rv != 0) {
			tracef("encode failed");
			failure(req, rv, "failed to encode server");
			return 0;
		}
	}

	req->cb(req, 0, DQLITE_RESPONSE_SERVERS, 0);

	return 0;
}

void raftTransferCb(struct raft_transfer *r)
{
	struct gateway *g = r->data;
	struct handle *req = g->req;
	struct response_empty response = { 0 };
	g->req = NULL;
	raft_free(r);
	if (g->close_cb != NULL) {
		g->close_cb(g);
	} else if (g->raft->state == RAFT_LEADER) {
		tracef("transfer failed");
		failure(req, DQLITE_ERROR, "leadership transfer failed");
	} else {
		SUCCESS(empty, EMPTY, response, 0);
	}
}

static int handle_transfer(struct gateway *g, struct handle *req)
{
	tracef("handle transfer");
	struct cursor *cursor = &req->cursor;
	struct raft_transfer *r;
	int rv;
	START_V0(transfer);

	CHECK_LEADER(req);

	r = raft_malloc(sizeof *r);
	if (r == NULL) {
		tracef("malloc failed");
		return DQLITE_NOMEM;
	}
	r->data = g;
	g->req = req;

	rv = raft_transfer(g->raft, r, request.id, raftTransferCb);
	if (rv != 0) {
		tracef("raft_transfer failed %d", rv);
		g->req = NULL;
		raft_free(r);
		failure(req, translateRaftErrCode(rv), raft_strerror(rv));
		return 0;
	}

	return 0;
}

static int handle_describe(struct gateway *g, struct handle *req)
{
	tracef("handle describe");
	struct cursor *cursor = &req->cursor;
	START_V0(describe, metadata);
	if (request.format != DQLITE_REQUEST_DESCRIBE_FORMAT_V0) {
		tracef("bad format");
		failure(req, SQLITE_PROTOCOL, "bad format version");
	}
	response.failure_domain = g->config->failure_domain;
	response.weight = g->config->weight;
	SUCCESS_V0(metadata, METADATA);
	return 0;
}

static int handle_weight(struct gateway *g, struct handle *req)
{
	tracef("handle weight");
	struct cursor *cursor = &req->cursor;
	START_V0(weight, empty);
	g->config->weight = request.weight;
	SUCCESS_V0(empty, EMPTY);
	return 0;
}

int gateway__handle(struct gateway *g,
		    struct handle *req,
		    int type,
		    int schema,
		    struct buffer *buffer,
		    handle_cb cb)
{
	tracef("gateway handle");
	int rc = 0;

	if (g->close_cb != NULL) {
		/* The gateway is closing. */
		return 0;
	}

	if (g->req == NULL) {
		goto handle;
	}

	/* Request in progress. TODO The current implementation doesn't allow
	 * reading a new request while a query is yielding rows, in that case
	 * gateway__resume in write_cb will indicate it has not finished
	 * returning results and a new request (in this case, the interrupt)
	 * will not be read. */
	if (type == DQLITE_REQUEST_INTERRUPT &&
	    (g->req->type == DQLITE_REQUEST_QUERY ||
	     g->req->type == DQLITE_REQUEST_QUERY_SQL ||
	     g->req->type == DQLITE_REQUEST_EXEC ||
	     g->req->type == DQLITE_REQUEST_EXEC_SQL)) {
		/* In this case, the response will be sent by the callback of
		 * the executing query once stopped or finished. */
		interrupt(g);
		return 0;
	}

	/* Receiving a request when one is ongoing on the same connection
	 * is a hard error. The connection will be stopped due to the non-0
	 * return code in case asserts are off. */
	assert(false);
	return SQLITE_BUSY;

handle:
	req->type = type;
	req->schema = schema;
	req->buffer = buffer;
	req->db_id = 0;
	req->cancellation_requested = false;
	req->parameters_bound = 0;
	req->cb = cb;
	req->work = (pool_work_t){};

	switch (type) {
#define DISPATCH(LOWER, UPPER, _)            \
	case DQLITE_REQUEST_##UPPER:         \
		rc = handle_##LOWER(g, req); \
		break;
		REQUEST__TYPES(DISPATCH);
		default:
			tracef("unrecognized request type %d", type);
			failure(req, DQLITE_PARSE, "unrecognized request type");
			rc = 0;
	}

	return rc;
}

int gateway__resume(struct gateway *g, bool *finished)
{
	if (g->req == NULL || (g->req->type != DQLITE_REQUEST_QUERY &&
			       g->req->type != DQLITE_REQUEST_QUERY_SQL)) {
		tracef("gateway resume - finished");
		*finished = true;
		return 0;
	}
	tracef("gateway resume - not finished");
	*finished = false;

	g->req->work = (pool_work_t){};
	handle_query_work_cb(g->leader->exec);
	return 0;
}<|MERGE_RESOLUTION|>--- conflicted
+++ resolved
@@ -681,23 +681,7 @@
 	struct gateway *g = exec->data;
 	struct handle *req = g->req;
 
-<<<<<<< HEAD
 	int rv;
-=======
-	if (req->cancellation_requested) {
-		/* Nothing else to do. */
-		sqlite3_reset(exec->stmt);
-		TAIL return leader_exec_resume(exec);
-	}
-
-	if (!sqlite3_statement_empty(exec->leader->conn, exec->tail)) {
-		leader_exec_result(exec, RAFT_ERROR);
-		TAIL return leader_exec_resume(exec);
-	}
-
-	exec->tail = NULL;
-	int rc;
->>>>>>> 2341b5cb
 	if (!req->parameters_bound) {
 		PRE(!sqlite3_stmt_busy(exec->stmt));
 		rv = bind__params(exec->stmt, &req->decoder);
@@ -725,6 +709,7 @@
 
 	if (req->cancellation_requested) {
 		/* Nothing else to do. */
+		sqlite3_reset(exec->stmt);
 		return leader_exec_resume(exec);
 	}
 
@@ -752,6 +737,7 @@
 
 	if (req->cancellation_requested) {
 		/* Nothing else to do. */
+		sqlite3_reset(exec->stmt);
 		TAIL return leader_exec_resume(exec);
 	}
 
