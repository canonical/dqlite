#include <raft.h>

#include "lib/assert.h"
#include "lib/serialize.h"

#include "command.h"
#include "fsm.h"
#include "vfs.h"

struct fsm
{
	struct logger *logger;
	struct registry *registry;
	struct
	{
		unsigned nPages;
		unsigned long *pageNumbers;
		uint8_t *pages;
	} pending; /* For upgrades from V1 */
};

static int applyOpen(struct fsm *f, const struct commandopen *c)
{
	(void)f;
	(void)c;
	return 0;
}

static int addPendingPages(struct fsm *f,
			   unsigned long *pageNumbers,
			   uint8_t *pages,
			   unsigned nPages,
			   unsigned pageSize)
{
	unsigned n = f->pending.nPages + nPages;
	unsigned i;

	f->pending.pageNumbers = sqlite3_realloc64(
	    f->pending.pageNumbers, n * sizeof *f->pending.pageNumbers);

	if (f->pending.pageNumbers == NULL) {
		return DQLITE_NOMEM;
	}

	f->pending.pages = sqlite3_realloc64(f->pending.pages, n * pageSize);

	if (f->pending.pages == NULL) {
		return DQLITE_NOMEM;
	}

	for (i = 0; i < nPages; i++) {
		unsigned j = f->pending.nPages + i;
		f->pending.pageNumbers[j] = pageNumbers[i];
		memcpy(f->pending.pages + j * pageSize,
		       (uint8_t *)pages + i * pageSize, pageSize);
	}
	f->pending.nPages = n;

	return 0;
}

static int applyFrames(struct fsm *f, const struct commandframes *c)
{
	struct db *db;
	sqlite3_vfs *vfs;
	unsigned long *pageNumbers;
	void *pages;
	int exists;
	int rv;

	rv = registryDbGet(f->registry, c->filename, &db);
	if (rv != 0) {
		return rv;
	}

	vfs = sqlite3_vfs_find(db->config->name);

	/* Check if the database file exists, and create it by opening a
	 * connection if it doesn't. */
	rv = vfs->xAccess(vfs, c->filename, 0, &exists);
	assert(rv == 0);

	if (!exists) {
		rv = dbOpenFollower(db);
		if (rv != 0) {
			return rv;
		}
		sqlite3_close(db->follower);
		db->follower = NULL;
	}

	rv = commandFramesPageNumbers(c, &pageNumbers);
	if (rv != 0) {
		return rv;
	}

	commandFramesPages(c, &pages);

	/* If the commit marker is set, we apply the changes directly to the
	 * VFS. Otherwise, if the commit marker is not set, this must be an
	 * upgrade from V1, we accumulate uncommitted frames in memory until the
	 * final commit or a rollback. */
	if (c->isCommit) {
		if (f->pending.nPages > 0) {
			rv = addPendingPages(f, pageNumbers, pages,
					     c->frames.nPages,
					     db->config->pageSize);
			if (rv != 0) {
				return DQLITE_NOMEM;
			}
			rv = VfsApply(vfs, db->filename, f->pending.nPages,
				      f->pending.pageNumbers, f->pending.pages);
			if (rv != 0) {
				return rv;
			}
			sqlite3_free(f->pending.pageNumbers);
			sqlite3_free(f->pending.pages);
			f->pending.nPages = 0;
			f->pending.pageNumbers = NULL;
			f->pending.pages = NULL;
		} else {
			rv = VfsApply(vfs, db->filename, c->frames.nPages,
				      pageNumbers, pages);
			if (rv != 0) {
				return rv;
			}
		}
	} else {
		rv = addPendingPages(f, pageNumbers, pages, c->frames.nPages,
				     db->config->pageSize);
		if (rv != 0) {
			return DQLITE_NOMEM;
		}
	}

	sqlite3_free(pageNumbers);

	return 0;
}

static int applyUndo(struct fsm *f, const struct commandundo *c)
{
	(void)c;

	if (f->pending.nPages == 0) {
		return 0;
	}

	sqlite3_free(f->pending.pageNumbers);
	sqlite3_free(f->pending.pages);
	f->pending.nPages = 0;
	f->pending.pageNumbers = NULL;
	f->pending.pages = NULL;

	return 0;
}

static int applyCheckpoint(struct fsm *f, const struct commandcheckpoint *c)
{
	struct db *db;
	struct sqlite3_file *file;
	int size;
	int ckpt;
	int rv;

	rv = registryDbGet(f->registry, c->filename, &db);
	assert(rv == 0); /* We have registered this filename before. */

	/* Use a new connection to force re-opening the WAL. */
	rv = dbOpenFollower(db);
	if (rv != 0) {
		return rv;
	}

	rv = sqlite3_file_control(db->follower, "main",
				  SQLITE_FCNTL_FILE_POINTER, &file);
	assert(rv == SQLITE_OK); /* Should never fail */

	/* If there's a checkpoint lock in place, we must be the node that
	 * originated the checkpoint command in the first place, let's release
	 * it. */
	file->pMethods->xShmLock(file, 1 /* checkpoint lock */, 1,
				 SQLITE_SHM_UNLOCK | SQLITE_SHM_EXCLUSIVE);

	rv = sqlite3_wal_checkpoint_v2(
	    db->follower, "main", SQLITE_CHECKPOINT_TRUNCATE, &size, &ckpt);
	if (rv != 0) {
		return rv;
	}

	sqlite3_close(db->follower);
	db->follower = NULL;

	/* Since no reader transaction is in progress, we must be able to
	 * checkpoint the entire WAL */
	assert(size == 0);
	assert(ckpt == 0);

	return 0;
}

static int fsmApply(struct raft_fsm *fsm,
		    const struct raft_buffer *buf,
		    void **result)
{
	struct fsm *f = fsm->data;
	int type;
	void *command;
	int rc;
	rc = commandDecode(buf, &type, &command);
	if (rc != 0) {
		// errorf(f->logger, "fsm: decode command: %d", rc);
		goto err;
	}

	switch (type) {
		case COMMAND_OPEN:
			rc = applyOpen(f, command);
			break;
		case COMMAND_FRAMES:
			rc = applyFrames(f, command);
			break;
		case COMMAND_UNDO:
			rc = applyUndo(f, command);
			break;
		case COMMAND_CHECKPOINT:
			rc = applyCheckpoint(f, command);
			break;
		default:
			rc = RAFT_MALFORMED;
			goto errAfterCommandDecode;
	}
	raft_free(command);

	*result = NULL;

	return 0;

errAfterCommandDecode:
	raft_free(command);
err:
	return rc;
}

#define SNAPSHOT_FORMAT 1

#define SNAPSHOT_HEADER(X, ...)          \
	X(uint64, format, ##__VA_ARGS__) \
	X(uint64, n, ##__VA_ARGS__)
SERIALIZE_DEFINE(snapshotHeader, SNAPSHOT_HEADER);
SERIALIZE_IMPLEMENT(snapshotHeader, SNAPSHOT_HEADER);

#define SNAPSHOT_DATABASE(X, ...)          \
	X(text, filename, ##__VA_ARGS__)   \
	X(uint64, mainSize, ##__VA_ARGS__) \
	X(uint64, walSize, ##__VA_ARGS__)
SERIALIZE_DEFINE(snapshotDatabase, SNAPSHOT_DATABASE);
SERIALIZE_IMPLEMENT(snapshotDatabase, SNAPSHOT_DATABASE);

/* Encode the global snapshot header. */
static int encodeSnapshotHeader(unsigned n, struct raft_buffer *buf)
{
	struct snapshotHeader header;
	void *cursor;
	header.format = SNAPSHOT_FORMAT;
	header.n = n;
	buf->len = snapshotHeaderSizeof(&header);
	buf->base = raft_malloc(buf->len);
	if (buf->base == NULL) {
		return RAFT_NOMEM;
	}
	cursor = buf->base;
	snapshotHeaderEncode(&header, &cursor);
	return 0;
}

/* Encode the given database. */
static int encodeDatabase(struct db *db, struct raft_buffer bufs[2])
{
	struct snapshotDatabase header;
	sqlite3_vfs *vfs;
	uint32_t databaseSize = 0;
	uint8_t *page;
	void *cursor;
	int rv;

	header.filename = db->filename;

	vfs = sqlite3_vfs_find(db->config->name);
	rv = VfsSnapshot(vfs, db->filename, &bufs[1].base, &bufs[1].len);
	if (rv != 0) {
		goto err;
	}

	/* Extract the database size from the first page. */
	page = bufs[1].base;
	databaseSize += (uint32_t)(page[28] << 24);
	databaseSize += (uint32_t)(page[29] << 16);
	databaseSize += (uint32_t)(page[30] << 8);
	databaseSize += (uint32_t)(page[31]);

	header.mainSize = databaseSize * db->config->pageSize;
	header.walSize = bufs[1].len - header.mainSize;

	/* Database header. */
	bufs[0].len = snapshotDatabaseSizeof(&header);
	bufs[0].base = raft_malloc(bufs[0].len);
	if (bufs[0].base == NULL) {
		rv = RAFT_NOMEM;
		goto errAfterSnapshot;
	}
	cursor = bufs[0].base;
	snapshotDatabaseEncode(&header, &cursor);

	return 0;

<<<<<<< HEAD
errAfterSnapshot:
	sqlite3_free(bufs[1].base);
=======
err_after_snapshot:
	raft_free(bufs[1].base);
>>>>>>> dd786663
err:
	assert(rv != 0);
	return rv;
}

/* Decode the database contained in a snapshot. */
static int decodeDatabase(struct fsm *f, struct cursor *cursor)
{
	struct snapshotDatabase header;
	struct db *db;
	sqlite3_vfs *vfs;
	size_t n;
	int exists;
	int rv;

	rv = snapshotDatabaseDecode(cursor, &header);
	if (rv != 0) {
		return rv;
	}
	rv = registryDbGet(f->registry, header.filename, &db);
	if (rv != 0) {
		return rv;
	}

	vfs = sqlite3_vfs_find(db->config->name);

	/* Check if the database file exists, and create it by opening a
	 * connection if it doesn't. */
	rv = vfs->xAccess(vfs, header.filename, 0, &exists);
	assert(rv == 0);

	if (!exists) {
		rv = dbOpenFollower(db);
		if (rv != 0) {
			return rv;
		}
		sqlite3_close(db->follower);
		db->follower = NULL;
	}

	n = header.mainSize + header.walSize;
	rv = VfsRestore(vfs, db->filename, cursor->p, n);
	if (rv != 0) {
		return rv;
	}
	cursor->p += n;

	return 0;
}

static int fsmSnapshot(struct raft_fsm *fsm,
		       struct raft_buffer *bufs[],
		       unsigned *nBufs)
{
	struct fsm *f = fsm->data;
	queue *head;
	struct db *db;
	unsigned n = 0;
	unsigned i;
	int rv;

	/* First count how many databases we have and check that no transaction
	 * is in progress. */
	QUEUE_FOREACH(head, &f->registry->dbs)
	{
		db = QUEUE_DATA(head, struct db, queue);
		if (db->txId != 0) {
			return RAFT_BUSY;
		}
		n++;
	}

	*nBufs = 1;      /* Snapshot header */
	*nBufs += n * 2; /* Database header an content */
	*bufs = raft_malloc(*nBufs * sizeof **bufs);
	if (*bufs == NULL) {
		rv = RAFT_NOMEM;
		goto err;
	}

	rv = encodeSnapshotHeader(n, &(*bufs)[0]);
	if (rv != 0) {
		goto errAfterBufsAlloc;
	}

	/* Encode individual databases. */
	i = 1;
	QUEUE_FOREACH(head, &f->registry->dbs)
	{
		db = QUEUE_DATA(head, struct db, queue);
		rv = encodeDatabase(db, &(*bufs)[i]);
		if (rv != 0) {
			goto errAfterEncodeHeader;
		}
		i += 2;
	}

	return 0;

errAfterEncodeHeader:
	do {
		raft_free((*bufs)[i].base);
		i--;
	} while (i > 0);
errAfterBufsAlloc:
	raft_free(*bufs);
err:
	assert(rv != 0);
	return rv;
}

static int fsmRestore(struct raft_fsm *fsm, struct raft_buffer *buf)
{
	struct fsm *f = fsm->data;
	struct cursor cursor = {buf->base, buf->len};
	struct snapshotHeader header;
	unsigned i;
	int rv;

	rv = snapshotHeaderDecode(&cursor, &header);
	if (rv != 0) {
		return rv;
	}
	if (header.format != SNAPSHOT_FORMAT) {
		return RAFT_MALFORMED;
	}

	for (i = 0; i < header.n; i++) {
		rv = decodeDatabase(f, &cursor);
		if (rv != 0) {
			return rv;
		}
	}

	raft_free(buf->base);

	return 0;
}

int fsmInit(struct raft_fsm *fsm,
	    struct config *config,
	    struct registry *registry)
{
	struct fsm *f = raft_malloc(sizeof *f);

	if (f == NULL) {
		return DQLITE_NOMEM;
	}

	f->logger = &config->logger;
	f->registry = registry;
	f->pending.nPages = 0;
	f->pending.pageNumbers = NULL;
	f->pending.pages = NULL;

	fsm->version = 1;
	fsm->data = f;
	fsm->apply = fsmApply;
	fsm->snapshot = fsmSnapshot;
	fsm->restore = fsmRestore;

	return 0;
}

void fsmClose(struct raft_fsm *fsm)
{
	struct fsm *f = fsm->data;
	raft_free(f);
}<|MERGE_RESOLUTION|>--- conflicted
+++ resolved
@@ -314,13 +314,8 @@
 
 	return 0;
 
-<<<<<<< HEAD
 errAfterSnapshot:
-	sqlite3_free(bufs[1].base);
-=======
-err_after_snapshot:
 	raft_free(bufs[1].base);
->>>>>>> dd786663
 err:
 	assert(rv != 0);
 	return rv;
