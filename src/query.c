#include "query.h"
#include "tuple.h"


/* Return the type code of the i'th column value.
 *
 * TODO: find a better way to handle time types. */
static int valueType(sqlite3_stmt *stmt, int i)
{
	int type = sqlite3_column_type(stmt, i);
	const char *columnTypeName = sqlite3_column_decltype(stmt, i);
	if (columnTypeName != NULL) {
		if ((strcasecmp(columnTypeName, "DATETIME") == 0) ||
		    (strcasecmp(columnTypeName, "DATE") == 0) ||
		    (strcasecmp(columnTypeName, "TIMESTAMP") == 0)) {
			if (type == SQLITE_INTEGER) {
				type = DQLITE_UNIXTIME;
			} else {
				assert(type == SQLITE_TEXT ||
				       type == SQLITE_NULL);
				type = DQLITE_ISO8601;
			}
		} else if (strcasecmp(columnTypeName, "BOOLEAN") == 0) {
			assert(type == SQLITE_INTEGER || type == SQLITE_NULL);
			type = DQLITE_BOOLEAN;
		}
	}

	assert(type < 16);
	return type;
}

/* Append a single row to the message. */
static int encodeRow(sqlite3_stmt *stmt, struct buffer *buffer, int n)
{
	struct tupleEncoder encoder;
	int rc;
	int i;

	rc = tupleEncoderInit(&encoder, (unsigned)n, TUPLE_ROW, buffer);
	if (rc != 0) {
		return SQLITE_ERROR;
	}

	/* Encode the row values */
	for (i = 0; i < n; i++) {
		/* Figure the type */
		struct value value;
		value.type = valueType(stmt, i);
		switch (value.type) {
			case SQLITE_INTEGER:
				value.integer =
				    sqlite3_column_int64(stmt, i);
				break;
			case SQLITE_FLOAT:
				value.float_ =
				    sqlite3_column_double(stmt, i);
				break;
			case SQLITE_BLOB:
				value.blob.base = (char*)sqlite3_column_blob(stmt, i);
				value.blob.len = (size_t)sqlite3_column_bytes(stmt, i);
				break;
			case SQLITE_NULL:
				/* TODO: allow null to be encoded with 0 bytes
				 */
				value.null = 0;
				break;
			case SQLITE_TEXT:
				value.text =
				    (text_t)sqlite3_column_text(stmt, i);
				break;
			case DQLITE_UNIXTIME:
				value.integer =
				    sqlite3_column_int64(stmt, i);
				break;
			case DQLITE_ISO8601:
				value.text =
				    (text_t)sqlite3_column_text(stmt, i);
				if (value.text == NULL) {
					value.text = "";
				}
				break;
			case DQLITE_BOOLEAN:
				value.integer =
				    sqlite3_column_int64(stmt, i);
				break;
			default:
				return SQLITE_ERROR;
		}

		rc = tupleEncoderNext(&encoder, &value);
		if (rc != 0) {
			return rc;
		}
	}

	return SQLITE_OK;
}

int queryBatch(sqlite3_stmt *stmt, struct buffer *buffer)
{
	int n; /* Column count */
	int i;
	uint64_t n64;
	void *cursor;
	int rc;

	n = sqlite3_column_count(stmt);
	if (n <= 0) {
		return SQLITE_ERROR;
	}
	n64 = (uint64_t)n;

	/* Insert the column count */
<<<<<<< HEAD
	cursor = bufferAdvance(buffer, sizeof(uint64_t));
	uint64Encode(&n64, &cursor);
=======
	cursor = buffer__advance(buffer, sizeof(uint64_t));
	assert(cursor != NULL);
	uint64__encode(&n64, &cursor);
>>>>>>> dd786663

	/* Insert the column names */
	for (i = 0; i < n; i++) {
		const char *name = sqlite3_column_name(stmt, i);
		cursor = bufferAdvance(buffer, textSizeof(&name));
		if (cursor == NULL) {
			return SQLITE_NOMEM;
		}
		textEncode(&name, &cursor);
	}

	/* Insert the rows. */
	do {
		if (bufferOffset(buffer) >= buffer->pageSize) {
			/* If we are already filled a memory page, let's break
			 * for now, we'll send more rows in a separate
			 * response. */
			rc = SQLITE_ROW;
			break;
		}
		rc = sqlite3_step(stmt);
		if (rc != SQLITE_ROW) {
			break;
		}
		rc = encodeRow(stmt, buffer, n);
		if (rc != SQLITE_OK) {
			break;
		}

	} while (1);

	return rc;
}<|MERGE_RESOLUTION|>--- conflicted
+++ resolved
@@ -112,14 +112,9 @@
 	n64 = (uint64_t)n;
 
 	/* Insert the column count */
-<<<<<<< HEAD
 	cursor = bufferAdvance(buffer, sizeof(uint64_t));
+	assert(cursor != NULL);
 	uint64Encode(&n64, &cursor);
-=======
-	cursor = buffer__advance(buffer, sizeof(uint64_t));
-	assert(cursor != NULL);
-	uint64__encode(&n64, &cursor);
->>>>>>> dd786663
 
 	/* Insert the column names */
 	for (i = 0; i < n; i++) {
