--- conflicted
+++ resolved
@@ -88,12 +88,8 @@
 			assert(rv == 0);
 			rv = uv_tcp_open(tcp, fd);
 			if (rv != 0) {
-<<<<<<< HEAD
+				raft_free(tcp);
 				return TRANSPORT_BADSOCKET;
-=======
-				raft_free(tcp);
-				return TRANSPORT__BADSOCKET;
->>>>>>> dd786663
 			}
 			*stream = (struct uv_stream_s *)tcp;
 			break;
@@ -106,12 +102,8 @@
 			assert(rv == 0);
 			rv = uv_pipe_open(pipe, fd);
 			if (rv != 0) {
-<<<<<<< HEAD
+				raft_free(pipe);
 				return TRANSPORT_BADSOCKET;
-=======
-				raft_free(pipe);
-				return TRANSPORT__BADSOCKET;
->>>>>>> dd786663
 			}
 			*stream = (struct uv_stream_s *)pipe;
 			break;
