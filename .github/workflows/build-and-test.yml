name: CI Tests

on:
  - push
  - pull_request

jobs:
  build-and-test:
    strategy:
      fail-fast: false
      matrix:
        os:
          - ubuntu-22.04
          - ubuntu-24.04
          - ubuntu-22.04-arm
          - ubuntu-24.04-arm
        compiler:
          - gcc
          - clang
    runs-on: ${{ matrix.os }}

    steps:
    - uses: actions/checkout@v5

    - name: Set up dependencies
      run: |
          sudo apt update
<<<<<<< HEAD
          sudo apt install -y lcov libsqlite3-dev liblz4-dev libuv1-dev
          # TODO: remove once the mysterious hang is fixed
          sudo apt install -y gdb
=======
          sudo apt install -y libsqlite3-dev liblz4-dev libuv1-dev \
                              linux-libc-dev btrfs-progs xfsprogs zfsutils-linux \
                              lcov
>>>>>>> 301ca02a

    - name: Build dqlite
      env:
        CC: ${{ matrix.compiler }}
      run: |
          autoreconf -i
          ./configure --enable-debug --enable-code-coverage --enable-sanitize \
                      --enable-build-raft
          make -j$(nproc) check-norun

    - name: Test
      env:
        CC: ${{ matrix.compiler }}
        LIBDQLITE_TRACE: 1
        ASAN_OPTIONS: fast_unwind_on_malloc=0
      run: |
<<<<<<< HEAD
          make check || (cat test-suite.log && false)
=======
           ./test/raft/lib/fs.sh setup
           export $(test/raft/lib/fs.sh detect)
           ./unit-test --show-stderr
           ./integration-test
           ./raft-core-fuzzy-test
           ./raft-core-integration-test
           ./raft-core-unit-test
           ./raft-uv-integration-test
           ./raft-uv-unit-test
           ./test/raft/lib/fs.sh teardown
>>>>>>> 301ca02a

    - name: Coverage
      env:
        CC: ${{ matrix.compiler }}
      if: ${{ matrix.os == 'ubuntu-22.04' && matrix.compiler == 'gcc' }}
      run: |
        make code-coverage-capture

    - name: Upload coverage to Codecov
      uses: codecov/codecov-action@v5
      with:
        verbose: true<|MERGE_RESOLUTION|>--- conflicted
+++ resolved
@@ -25,15 +25,9 @@
     - name: Set up dependencies
       run: |
           sudo apt update
-<<<<<<< HEAD
-          sudo apt install -y lcov libsqlite3-dev liblz4-dev libuv1-dev
-          # TODO: remove once the mysterious hang is fixed
-          sudo apt install -y gdb
-=======
           sudo apt install -y libsqlite3-dev liblz4-dev libuv1-dev \
                               linux-libc-dev btrfs-progs xfsprogs zfsutils-linux \
                               lcov
->>>>>>> 301ca02a
 
     - name: Build dqlite
       env:
@@ -50,20 +44,10 @@
         LIBDQLITE_TRACE: 1
         ASAN_OPTIONS: fast_unwind_on_malloc=0
       run: |
-<<<<<<< HEAD
+          ./test/raft/lib/fs.sh setup tmpfs ext4 btrfs zfs
+          export $(./test/raft/lib/fs.sh detect tmpfs ext4 btrfs zfs)
           make check || (cat test-suite.log && false)
-=======
-           ./test/raft/lib/fs.sh setup
-           export $(test/raft/lib/fs.sh detect)
-           ./unit-test --show-stderr
-           ./integration-test
-           ./raft-core-fuzzy-test
-           ./raft-core-integration-test
-           ./raft-core-unit-test
-           ./raft-uv-integration-test
-           ./raft-uv-unit-test
-           ./test/raft/lib/fs.sh teardown
->>>>>>> 301ca02a
+          ./test/raft/lib/fs.sh teardown tmpfs ext4 btrfs zfs
 
     - name: Coverage
       env:
